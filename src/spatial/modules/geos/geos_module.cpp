#include "spatial/modules/geos/geos_module.hpp"
#include "spatial/modules/geos/geos_geometry.hpp"
#include "spatial/modules/geos/geos_serde.hpp"
#include "spatial/spatial_types.hpp"
#include "spatial/util/function_builder.hpp"

#include "duckdb/common/vector_operations/senary_executor.hpp"
#include "duckdb/common/vector_operations/generic_executor.hpp"
#include "duckdb/planner/expression/bound_constant_expression.hpp"

namespace duckdb {

//------------------------------------------------------------------------------
// Local State
//------------------------------------------------------------------------------

namespace {

class LocalState final : public FunctionLocalState {
public:
	static unique_ptr<FunctionLocalState> Init(ExpressionState &state, const BoundFunctionExpression &expr,
	                                           FunctionData *bind_data) {
		return make_uniq<LocalState>(state.GetContext());
	}

	static LocalState &ResetAndGet(ExpressionState &state) {
		auto &local_state = ExecuteFunctionState::GetFunctionState(state)->Cast<LocalState>();
		return local_state;
	}

	GEOSContextHandle_t GetContext() const {
		return ctx;
	}

	GeosGeometry Deserialize(const string_t &blob) const;
	string_t Serialize(Vector &result, const GeosGeometry &geom) const;

	// Most GEOS functions do not use an arena, so just use the default allocator
	explicit LocalState(ClientContext &context) {
		ctx = GEOS_init_r();

		GEOSContext_setErrorMessageHandler_r(
		    ctx, [](const char *message, void *) { throw InvalidInputException(message); }, nullptr);
	}

	~LocalState() override {
		GEOS_finish_r(ctx);
	}

private:
	GEOSContextHandle_t ctx;
};

string_t LocalState::Serialize(Vector &result, const GeosGeometry &geom) const {
	// Get the size of the serialized geometry
	const auto raw = geom.get_raw();
	const auto size = GeosSerde::GetRequiredSize(ctx, raw);

	// Allocate a blob of the correct size
	auto blob = StringVector::EmptyString(result, size);
	const auto ptr = blob.GetDataWriteable();

	// Serialize the geometry into the blob
	GeosSerde::Serialize(ctx, raw, ptr, size);

	// Finalize and return the blob
	blob.Finalize();
	return blob;
}

GeosGeometry LocalState::Deserialize(const string_t &blob) const {
	const auto blob_ptr = blob.GetData();
	const auto blob_len = blob.GetSize();

	const auto geom = GeosSerde::Deserialize(ctx, blob_ptr, blob_len);

	if (geom == nullptr) {
		throw InvalidInputException("Could not deserialize geometry");
	}

	return GeosGeometry(ctx, geom);
}

} // namespace

//------------------------------------------------------------------------------
// Base Functions
//------------------------------------------------------------------------------

namespace {

template <class IMPL, class RETURN_TYPE = bool>
class SymmetricPreparedBinaryFunction {
public:
	static void Execute(DataChunk &args, ExpressionState &state, Vector &result) {
		const auto &lstate = LocalState::ResetAndGet(state);

		auto &lhs_vec = args.data[0];
		auto &rhs_vec = args.data[1];

		const auto lhs_is_const =
		    lhs_vec.GetVectorType() == VectorType::CONSTANT_VECTOR && !ConstantVector::IsNull(lhs_vec);
		const auto rhs_is_const =
		    rhs_vec.GetVectorType() == VectorType::CONSTANT_VECTOR && !ConstantVector::IsNull(rhs_vec);

		if (lhs_is_const && rhs_is_const) {
			// Both are const, just execute once
			result.SetVectorType(VectorType::CONSTANT_VECTOR);
			const auto &lhs_blob = ConstantVector::GetData<string_t>(lhs_vec)[0];
			const auto &rhs_blob = ConstantVector::GetData<string_t>(rhs_vec)[0];
			const auto lhs_geom = lstate.Deserialize(lhs_blob);
			const auto rhs_geom = lstate.Deserialize(rhs_blob);
			ConstantVector::GetData<RETURN_TYPE>(result)[0] = IMPL::ExecutePredicateNormal(lhs_geom, rhs_geom);

		} else if (lhs_is_const != rhs_is_const) {
			// One of the two is const, prepare the const one and execute on the non-const one
			auto &const_vec = lhs_is_const ? lhs_vec : rhs_vec;
			auto &probe_vec = lhs_is_const ? rhs_vec : lhs_vec;

			const auto &const_blob = ConstantVector::GetData<string_t>(const_vec)[0];
			const auto const_geom = lstate.Deserialize(const_blob);
			const auto const_prep = const_geom.get_prepared();

			UnaryExecutor::Execute<string_t, RETURN_TYPE>(
			    probe_vec, result, args.size(), [&](const string_t &probe_blob) {
				    const auto probe_geom = lstate.Deserialize(probe_blob);
				    return IMPL::ExecutePredicatePrepared(const_prep, probe_geom);
			    });
		} else {
			// Both are non-const, just execute normally
			BinaryExecutor::Execute<string_t, string_t, RETURN_TYPE>(
			    lhs_vec, rhs_vec, result, args.size(), [&](const string_t &lhs_blob, const string_t &rhs_blob) {
				    const auto lhs = lstate.Deserialize(lhs_blob);
				    const auto rhs = lstate.Deserialize(rhs_blob);
				    return IMPL::ExecutePredicateNormal(lhs, rhs);
			    });
		}
	}
};

template <class IMPL, class RETURN_TYPE = bool>
class AsymmetricPreparedBinaryFunction {
public:
	static void Execute(DataChunk &args, ExpressionState &state, Vector &result) {
		const auto &lstate = LocalState::ResetAndGet(state);

		auto &lhs_vec = args.data[0];
		auto &rhs_vec = args.data[1];

		const auto lhs_is_const =
		    lhs_vec.GetVectorType() == VectorType::CONSTANT_VECTOR && !ConstantVector::IsNull(lhs_vec);
		const auto rhs_is_const =
		    rhs_vec.GetVectorType() == VectorType::CONSTANT_VECTOR && !ConstantVector::IsNull(rhs_vec);

		if (lhs_is_const && rhs_is_const) {
			// Both are const, just execute once
			result.SetVectorType(VectorType::CONSTANT_VECTOR);
			const auto &lhs_blob = ConstantVector::GetData<string_t>(lhs_vec)[0];
			const auto &rhs_blob = ConstantVector::GetData<string_t>(rhs_vec)[0];
			const auto lhs_geom = lstate.Deserialize(lhs_blob);
			const auto rhs_geom = lstate.Deserialize(rhs_blob);
			ConstantVector::GetData<RETURN_TYPE>(result)[0] = IMPL::ExecutePredicateNormal(lhs_geom, rhs_geom);

		} else if (lhs_is_const) {
			// Prepare the left const and run on the non-const right
			// Because this predicate is not symmetric, we can't just swap the two, so we only prepare the left
			const auto lhs_blob = ConstantVector::GetData<string_t>(lhs_vec)[0];
			const auto lhs_geom = lstate.Deserialize(lhs_blob);
			const auto lhs_prep = lhs_geom.get_prepared();

			UnaryExecutor::Execute<string_t, RETURN_TYPE>(rhs_vec, result, args.size(), [&](const string_t &rhs_blob) {
				const auto rhs_geom = lstate.Deserialize(rhs_blob);
				return IMPL::ExecutePredicatePrepared(lhs_prep, rhs_geom);
			});
		} else {
			// Both are non-const, just execute normally
			BinaryExecutor::Execute<string_t, string_t, RETURN_TYPE>(
			    lhs_vec, rhs_vec, result, args.size(), [&](const string_t &lhs_blob, const string_t &rhs_blob) {
				    const auto lhs = lstate.Deserialize(lhs_blob);
				    const auto rhs = lstate.Deserialize(rhs_blob);
				    return IMPL::ExecutePredicateNormal(lhs, rhs);
			    });
		}
	}
};

} // namespace

//------------------------------------------------------------------------------
// Functions
//------------------------------------------------------------------------------

namespace {

struct ST_Boundary {
	static void Execute(DataChunk &args, ExpressionState &state, Vector &result) {
		const auto &lstate = LocalState::ResetAndGet(state);

		UnaryExecutor::ExecuteWithNulls<string_t, string_t>(
		    args.data[0], result, args.size(), [&](const string_t &geom_blob, ValidityMask &mask, idx_t row_idx) {
			    const auto geom = lstate.Deserialize(geom_blob);
			    if (geom.type() == GEOS_GEOMETRYCOLLECTION) {
				    mask.SetInvalid(row_idx);
				    return string_t {};
			    }
			    const auto boundary = geom.get_boundary();

			    return lstate.Serialize(result, boundary);
		    });
	}

	static void Register(DatabaseInstance &db) {
		FunctionBuilder::RegisterScalar(db, "ST_Boundary", [](ScalarFunctionBuilder &func) {
			func.AddVariant([](ScalarFunctionVariantBuilder &variant) {
				variant.AddParameter("geom", GeoTypes::GEOMETRY());
				variant.SetReturnType(GeoTypes::GEOMETRY());

				variant.SetInit(LocalState::Init);
				variant.SetFunction(Execute);
			});

			func.SetDescription("Returns the \"boundary\" of a geometry");
			func.SetTag("ext", "spatial");
			func.SetTag("category", "construction");
		});
	}
};

struct ST_Buffer {

	static void Execute(DataChunk &args, ExpressionState &state, Vector &result) {
		const auto &lstate = LocalState::ResetAndGet(state);

		BinaryExecutor::Execute<string_t, double, string_t>(args.data[0], args.data[1], result, args.size(),
		                                                    [&](const string_t &blob, double radius) {
			                                                    const auto geom = lstate.Deserialize(blob);
			                                                    const auto buffer = geom.get_buffer(radius, 8);
			                                                    return lstate.Serialize(result, buffer);
		                                                    });
	}

	static void ExecuteWithSegments(DataChunk &args, ExpressionState &state, Vector &result) {
		const auto &lstate = LocalState::ResetAndGet(state);

		TernaryExecutor::Execute<string_t, double, int32_t, string_t>(
		    args.data[0], args.data[1], args.data[2], result, args.size(),
		    [&](const string_t &blob, double radius, int32_t segments) {
			    const auto geom = lstate.Deserialize(blob);
			    const auto buffer = geom.get_buffer(radius, segments);
			    return lstate.Serialize(result, buffer);
		    });
	}

	template <class T>
	static T TryParseStringArgument(const char *name, const vector<string> &keys, const vector<T> &values,
	                                const string_t &arg) {
		D_ASSERT(keys.size() == values.size());
		for (idx_t i = 0; i < keys.size(); i++) {
			if (StringUtil::CIEquals(keys[i], arg.GetString())) {
				return values[i];
			}
		}

		auto candidates = StringUtil::Join(keys, ", ");
		throw InvalidInputException("Unknown %s: '%s', accepted inputs: %s", name, arg.GetString().c_str(),
		                            candidates.c_str());
	}

	static void ExecuteWithStyle(DataChunk &args, ExpressionState &state, Vector &result) {
		const auto &lstate = LocalState::ResetAndGet(state);

		SenaryExecutor::Execute<string_t, double, int32_t, string_t, string_t, double, string_t>(
		    args, result,
		    [&](const string_t &blob, double radius, int32_t segments, const string_t &cap_style_str,
		        const string_t &join_style_str, double mitre_limit) {
			    const auto geom = lstate.Deserialize(blob);
			    const auto cap_style = TryParseStringArgument<GEOSBufCapStyles>(
			        "cap style", {"CAP_ROUND", "CAP_FLAT", "CAP_SQUARE"},
			        {GEOSBUF_CAP_ROUND, GEOSBUF_CAP_FLAT, GEOSBUF_CAP_SQUARE}, cap_style_str);

			    const auto join_style = TryParseStringArgument<GEOSBufJoinStyles>(
			        "join style", {"JOIN_ROUND", "JOIN_MITRE", "JOIN_BEVEL"},
			        {GEOSBUF_JOIN_ROUND, GEOSBUF_JOIN_MITRE, GEOSBUF_JOIN_BEVEL}, join_style_str);

			    const auto buffer = geom.get_buffer_style(radius, segments, cap_style, join_style, mitre_limit);
			    return lstate.Serialize(result, buffer);
		    });
	}

	static constexpr auto DESCRIPTION = R"(
	    Returns a buffer around the input geometry at the target distance

	    `geom` is the input geometry.

	    `distance` is the target distance for the buffer, using the same units as the input geometry.

	    `num_triangles` represents how many triangles that will be produced to approximate a quarter circle. The larger the number, the smoother the resulting geometry. The default value is 8.

		`cap_style` must be one of "CAP_ROUND", "CAP_FLAT", "CAP_SQUARE". This parameter is case-insensitive.

	    `join_style` must be one of "JOIN_ROUND", "JOIN_MITRE", "JOIN_BEVEL". This parameter is case-insensitive.

	    `mitre_limit` only applies when `join_style` is "JOIN_MITRE". It is the ratio of the distance from the corner to the mitre point to the corner radius. The default value is 1.0.

	    This is a planar operation and will not take into account the curvature of the earth.
	)";
	static constexpr auto EXAMPLE = "";

	static void Register(DatabaseInstance &db) {

		FunctionBuilder::RegisterScalar(db, "ST_Buffer", [](ScalarFunctionBuilder &func) {
			func.AddVariant([](ScalarFunctionVariantBuilder &variant) {
				variant.AddParameter("geom", GeoTypes::GEOMETRY());
				variant.AddParameter("distance", LogicalType::DOUBLE);
				variant.SetReturnType(GeoTypes::GEOMETRY());

				variant.SetInit(LocalState::Init);
				variant.SetFunction(Execute);
			});

			func.AddVariant([](ScalarFunctionVariantBuilder &variant) {
				variant.AddParameter("geom", GeoTypes::GEOMETRY());
				variant.AddParameter("distance", LogicalType::DOUBLE);
				variant.AddParameter("num_triangles", LogicalType::INTEGER);
				variant.SetReturnType(GeoTypes::GEOMETRY());

				variant.SetInit(LocalState::Init);
				variant.SetFunction(ExecuteWithSegments);
			});

			func.AddVariant([](ScalarFunctionVariantBuilder &variant) {
				variant.AddParameter("geom", GeoTypes::GEOMETRY());
				variant.AddParameter("distance", LogicalType::DOUBLE);
				variant.AddParameter("num_triangles", LogicalType::INTEGER);
				variant.AddParameter("cap_style", LogicalType::VARCHAR);
				variant.AddParameter("join_style", LogicalType::VARCHAR);
				variant.AddParameter("mitre_limit", LogicalType::DOUBLE);
				variant.SetReturnType(GeoTypes::GEOMETRY());

				variant.SetInit(LocalState::Init);
				variant.SetFunction(ExecuteWithStyle);
			});

			func.SetDescription(DESCRIPTION);
			func.SetExample(EXAMPLE);

			func.SetTag("ext", "spatial");
			func.SetTag("category", "construction");
		});
	}
};

<<<<<<< HEAD
struct ST_BuildArea {
	static void Execute(DataChunk &args, ExpressionState &state, Vector &result) {
		const auto &lstate = LocalState::ResetAndGet(state);

		UnaryExecutor::Execute<string_t, string_t>(args.data[0], result, args.size(), [&](const string_t &geom_blob) {
			const auto geom = lstate.Deserialize(geom_blob);
			const auto area = geom.get_built_area();
			return lstate.Serialize(result, area);
		});
	}

	static constexpr auto DESCRIPTION = R"(
		Creates a polygonal geometry by attemtping to "fill in" the input geometry.

		Unlike ST_Polygonize, this function does not fill in holes.)";

	static void Register(DatabaseInstance &db) {
		FunctionBuilder::RegisterScalar(db, "ST_BuildArea", [](ScalarFunctionBuilder &func) {
			func.AddVariant([](ScalarFunctionVariantBuilder &variant) {
				variant.AddParameter("geom", GeoTypes::GEOMETRY());
				variant.SetReturnType(GeoTypes::GEOMETRY());

				variant.SetInit(LocalState::Init);
				variant.SetFunction(Execute);
			});

			func.SetDescription(DESCRIPTION);
			func.SetTag("ext", "spatial");
			func.SetTag("category", "construction");
		});
	}
};

struct ST_Centroid {
	static void Execute(DataChunk &args, ExpressionState &state, Vector &result) {
		const auto &lstate = LocalState::ResetAndGet(state);

		UnaryExecutor::Execute<string_t, string_t>(args.data[0], result, args.size(), [&](const string_t &geom_blob) {
			const auto geom = lstate.Deserialize(geom_blob);
			const auto centroid = geom.get_centroid();
			return lstate.Serialize(result, centroid);
		});
	}

	static void Register(DatabaseInstance &db) {
		FunctionBuilder::RegisterScalar(db, "ST_Centroid", [](ScalarFunctionBuilder &func) {
			func.AddVariant([](ScalarFunctionVariantBuilder &variant) {
				variant.AddParameter("geom", GeoTypes::GEOMETRY());
				variant.SetReturnType(GeoTypes::GEOMETRY());

				variant.SetInit(LocalState::Init);
				variant.SetFunction(Execute);
			});

			func.SetDescription("Returns the centroid of a geometry");
			func.SetTag("ext", "spatial");
			func.SetTag("category", "construction");
		});
	}
};

=======
>>>>>>> 0f866412
struct ST_Contains : AsymmetricPreparedBinaryFunction<ST_Contains> {
	static bool ExecutePredicateNormal(const GeosGeometry &lhs, const GeosGeometry &rhs) {
		return lhs.contains(rhs);
	}
	static bool ExecutePredicatePrepared(const PreparedGeosGeometry &lhs, const GeosGeometry &rhs) {
		return lhs.contains(rhs);
	}

	static void Register(DatabaseInstance &db) {
		FunctionBuilder::RegisterScalar(db, "ST_Contains", [](ScalarFunctionBuilder &func) {
			func.AddVariant([](ScalarFunctionVariantBuilder &variant) {
				variant.AddParameter("geom1", GeoTypes::GEOMETRY());
				variant.AddParameter("geom2", GeoTypes::GEOMETRY());
				variant.SetReturnType(LogicalType::BOOLEAN);

				variant.SetInit(LocalState::Init);
				variant.SetFunction(Execute);
			});

			func.SetDescription(R"(
				Returns true if the first geometry contains the second geometry

				In contrast to `ST_ContainsProperly`, this function will also return true if `geom2` is contained strictly on the boundary of `geom1`.
				A geometry always `ST_Contains` itself, but does not `ST_ContainsProperly` itself.
			)");
			func.SetTag("ext", "spatial");
			func.SetTag("category", "relation");
		});
	}
};

struct ST_ContainsProperly : AsymmetricPreparedBinaryFunction<ST_ContainsProperly> {
	static bool ExecutePredicateNormal(const GeosGeometry &lhs, const GeosGeometry &rhs) {
		// We have no choice but to prepare the left geometry
		const auto lhs_prep = lhs.get_prepared();
		return lhs_prep.contains_properly(rhs);
	}

	static bool ExecutePredicatePrepared(const PreparedGeosGeometry &lhs, const GeosGeometry &rhs) {
		return lhs.contains_properly(rhs);
	}

	static void Register(DatabaseInstance &db) {
		FunctionBuilder::RegisterScalar(db, "ST_ContainsProperly", [](ScalarFunctionBuilder &func) {
			func.AddVariant([](ScalarFunctionVariantBuilder &variant) {
				variant.AddParameter("geom1", GeoTypes::GEOMETRY());
				variant.AddParameter("geom2", GeoTypes::GEOMETRY());
				variant.SetReturnType(LogicalType::BOOLEAN);

				variant.SetInit(LocalState::Init);
				variant.SetFunction(Execute);
			});

			func.SetDescription(R"(
				Returns true if the first geometry \"properly\" contains the second geometry

				In contrast to `ST_Contains`, this function does not return true if `geom2` is contained strictly on the boundary of `geom1`.
				A geometry always `ST_Contains` itself, but does not `ST_ContainsProperly` itself.
			)");
			func.SetTag("ext", "spatial");
			func.SetTag("category", "relation");
		});
	}
};

struct ST_ConcaveHull {
	static void Execute(DataChunk &args, ExpressionState &state, Vector &result) {
		const auto &lstate = LocalState::ResetAndGet(state);

		TernaryExecutor::Execute<string_t, double, bool, string_t>(
		    args.data[0], args.data[1], args.data[2], result, args.size(),
		    [&](const string_t &geom_blob, const double ratio, const bool allowHoles) {
			    const auto geom = lstate.Deserialize(geom_blob);
			    const auto hull = geom.get_concave_hull(ratio, allowHoles);
			    return lstate.Serialize(result, hull);
		    });
	}

	static void Register(DatabaseInstance &db) {
		FunctionBuilder::RegisterScalar(db, "ST_ConcaveHull", [](ScalarFunctionBuilder &func) {
			func.AddVariant([](ScalarFunctionVariantBuilder &variant) {
				variant.AddParameter("geom", GeoTypes::GEOMETRY());
				variant.AddParameter("ratio", LogicalType::DOUBLE);
				variant.AddParameter("allowHoles", LogicalType::BOOLEAN);
				variant.SetReturnType(GeoTypes::GEOMETRY());

				variant.SetInit(LocalState::Init);
				variant.SetFunction(Execute);
			});

			func.SetDescription(
			    "Returns the 'concave' hull of the input geometry, containing all of the source input's points, and "
			    "which can be used to create polygons from points. The ratio parameter dictates the level of "
			    "concavity; 1.0 returns the convex hull; and 0 indicates to return the most concave hull possible. Set "
			    "allowHoles to a non-zero value to allow output containing holes.");
			func.SetTag("ext", "spatial");
			func.SetTag("category", "construction");
		});
	}
};

struct ST_ConvexHull {
	static void Execute(DataChunk &args, ExpressionState &state, Vector &result) {
		const auto &lstate = LocalState::ResetAndGet(state);

		UnaryExecutor::Execute<string_t, string_t>(args.data[0], result, args.size(), [&](const string_t &geom_blob) {
			const auto geom = lstate.Deserialize(geom_blob);
			const auto hull = geom.get_convex_hull();
			return lstate.Serialize(result, hull);
		});
	}

	static void Register(DatabaseInstance &db) {
		FunctionBuilder::RegisterScalar(db, "ST_ConvexHull", [](ScalarFunctionBuilder &func) {
			func.AddVariant([](ScalarFunctionVariantBuilder &variant) {
				variant.AddParameter("geom", GeoTypes::GEOMETRY());
				variant.SetReturnType(GeoTypes::GEOMETRY());

				variant.SetInit(LocalState::Init);
				variant.SetFunction(Execute);
			});

			func.SetDescription("Returns the convex hull enclosing the geometry");
			func.SetTag("ext", "spatial");
			func.SetTag("category", "construction");
		});
	}
};

struct ST_CoverageInvalidEdges {

	static unique_ptr<FunctionData> Bind(ClientContext &context, ScalarFunction &bound_function,
	                                     vector<unique_ptr<Expression>> &arguments) {

		// Set the default value for the tolerance parameter
		if (arguments.size() == 1) {
			arguments.push_back(make_uniq_base<Expression, BoundConstantExpression>(Value::DOUBLE(0)));
		}
		return nullptr;
	}

	static void Execute(DataChunk &args, ExpressionState &state, Vector &result) {
		const auto &lstate = LocalState::ResetAndGet(state);

		UnifiedVectorFormat format;

		auto &list_vec = args.data[0];
		auto &item_vec = ListVector::GetEntry(list_vec);
		item_vec.ToUnifiedFormat(ListVector::GetListSize(list_vec), format);

		// Collection to hold the working set of geometries
		GeosCollection collection(lstate.GetContext());

		BinaryExecutor::ExecuteWithNulls<list_entry_t, double, string_t>(
		    list_vec, args.data[1], result, args.size(),
		    [&](const list_entry_t &list, double tolerance, ValidityMask &mask, idx_t row_idx) {
			    // Reset the collection
			    collection.clear();
			    collection.reserve(list.length);

			    const auto offset = list.offset;
			    const auto length = list.length;

			    // Collect all geometries in the list into the collection
			    for (idx_t i = offset; i < offset + length; i++) {
				    const auto mapped_idx = format.sel->get_index(i);

				    if (!format.validity.RowIsValid(mapped_idx)) {
					    continue;
				    }

				    const auto &geom_blob = UnifiedVectorFormat::GetData<string_t>(format)[mapped_idx];

				    auto geom = lstate.Deserialize(geom_blob);
				    collection.add(std::move(geom));
			    }

			    // Now make a geometrycollection and get the invalid edges
			    const auto geometry_col = collection.get_collection();
			    const auto invalid = geometry_col.get_coverage_invalid_edges(tolerance);

			    if (invalid.is_empty()) {
				    mask.SetInvalid(row_idx);
				    return string_t {};
			    }

			    return lstate.Serialize(result, invalid);
		    });
	}

	static void Register(DatabaseInstance &db) {
		FunctionBuilder::RegisterScalar(db, "ST_CoverageInvalidEdges", [](ScalarFunctionBuilder &func) {
			func.AddVariant([](ScalarFunctionVariantBuilder &variant) {
				variant.AddParameter("geoms", LogicalType::LIST(GeoTypes::GEOMETRY()));
				variant.AddParameter("tolerance", LogicalType::DOUBLE);
				variant.SetReturnType(GeoTypes::GEOMETRY());

				variant.SetInit(LocalState::Init);
				variant.SetFunction(Execute);
			});

			func.AddVariant([](ScalarFunctionVariantBuilder &variant) {
				variant.AddParameter("geoms", LogicalType::LIST(GeoTypes::GEOMETRY()));
				variant.SetReturnType(GeoTypes::GEOMETRY());

				variant.SetInit(LocalState::Init);
				variant.SetBind(Bind);
				variant.SetFunction(Execute);
			});

			func.SetDescription(R"(
				Returns the invalid edges in a polygonal coverage, which are edges that are not shared by two polygons.
				Returns NULL if the input is not a polygonal coverage, or if the input is valid.
				Tolerance is 0 by default.
			)");
			func.SetTag("ext", "spatial");
			func.SetTag("category", "construction");
		});
	}
};

struct ST_CoverageSimplify {

	static unique_ptr<FunctionData> Bind(ClientContext &context, ScalarFunction &bound_function,
	                                     vector<unique_ptr<Expression>> &arguments) {
		// Set the default value for the simplify_boundary parameter
		if (arguments.size() == 2) {
			arguments.push_back(make_uniq_base<Expression, BoundConstantExpression>(Value::BOOLEAN(true)));
		}
		return nullptr;
	}

	static void Execute(DataChunk &args, ExpressionState &state, Vector &result) {
		const auto &lstate = LocalState::ResetAndGet(state);

		UnifiedVectorFormat format;

		auto &list_vec = args.data[0];
		auto &item_vec = ListVector::GetEntry(list_vec);
		item_vec.ToUnifiedFormat(ListVector::GetListSize(list_vec), format);

		// Collection to hold the working set of geometries
		GeosCollection collection(lstate.GetContext());

		TernaryExecutor::Execute<list_entry_t, double, bool, string_t>(
		    list_vec, args.data[1], args.data[2], result, args.size(),
		    [&](const list_entry_t &list, double tolerance, bool simplify_boundary) {
			    // Reset the collection
			    collection.clear();
			    collection.reserve(list.length);

			    const auto offset = list.offset;
			    const auto length = list.length;

			    // Collect all geometries in the list into the collection
			    for (idx_t i = offset; i < offset + length; i++) {
				    const auto mapped_idx = format.sel->get_index(i);

				    if (!format.validity.RowIsValid(mapped_idx)) {
					    continue;
				    }

				    const auto &geom_blob = UnifiedVectorFormat::GetData<string_t>(format)[mapped_idx];

				    auto geom = lstate.Deserialize(geom_blob);
				    collection.add(std::move(geom));
			    }

			    // Now make a geometrycollection and simplify
			    const auto geometry_col = collection.get_collection();
			    const auto simplified = geometry_col.get_coverage_simplified(tolerance, !simplify_boundary);
			    return lstate.Serialize(result, simplified);
		    });
	}

	static void Register(DatabaseInstance &db) {
		FunctionBuilder::RegisterScalar(db, "ST_CoverageSimplify", [](ScalarFunctionBuilder &func) {
			func.AddVariant([](ScalarFunctionVariantBuilder &variant) {
				variant.AddParameter("geoms", LogicalType::LIST(GeoTypes::GEOMETRY()));
				variant.AddParameter("tolerance", LogicalType::DOUBLE);
				variant.AddParameter("simplify_boundary", LogicalType::BOOLEAN);
				variant.SetReturnType(GeoTypes::GEOMETRY());

				variant.SetInit(LocalState::Init);
				variant.SetFunction(Execute);
			});

			func.AddVariant([](ScalarFunctionVariantBuilder &variant) {
				variant.AddParameter("geoms", LogicalType::LIST(GeoTypes::GEOMETRY()));
				variant.AddParameter("tolerance", LogicalType::DOUBLE);
				variant.SetReturnType(GeoTypes::GEOMETRY());

				variant.SetInit(LocalState::Init);
				variant.SetBind(Bind);
				variant.SetFunction(Execute);
			});

			func.SetDescription(R"(
				Simplify the edges in a polygonal coverage, preserving the coverange by ensuring that the there are no seams between the resulting simplified polygons.

				By default, the boundary of the coverage is also simplified, but this can be controlled with the optional third 'simplify_boundary' parameter.
			)");
			func.SetTag("ext", "spatial");
			func.SetTag("category", "construction");
		});
	}
};

struct ST_CoverageUnion {

	static void Execute(DataChunk &args, ExpressionState &state, Vector &result) {
		const auto &lstate = LocalState::ResetAndGet(state);

		UnifiedVectorFormat format;

		auto &list_vec = args.data[0];
		auto &item_vec = ListVector::GetEntry(list_vec);
		item_vec.ToUnifiedFormat(ListVector::GetListSize(list_vec), format);

		// Collection to hold the working set of geometries
		GeosCollection collection(lstate.GetContext());

		UnaryExecutor::Execute<list_entry_t, string_t>(list_vec, result, args.size(), [&](const list_entry_t &list) {
			// Reset the collection
			collection.clear();
			collection.reserve(list.length);

			const auto offset = list.offset;
			const auto length = list.length;

			// Collect all geometries in the list into the collection
			for (idx_t i = offset; i < offset + length; i++) {
				const auto mapped_idx = format.sel->get_index(i);

				if (!format.validity.RowIsValid(mapped_idx)) {
					continue;
				}

				const auto &geom_blob = UnifiedVectorFormat::GetData<string_t>(format)[mapped_idx];

				auto geom = lstate.Deserialize(geom_blob);
				collection.add(std::move(geom));
			}

			// Now make a geometrycollection and simplify
			const auto geometry_col = collection.get_collection();
			const auto unioned = geometry_col.get_coverage_union();
			return lstate.Serialize(result, unioned);
		});
	}

	static void Register(DatabaseInstance &db) {
		FunctionBuilder::RegisterScalar(db, "ST_CoverageUnion", [](ScalarFunctionBuilder &func) {
			func.AddVariant([](ScalarFunctionVariantBuilder &variant) {
				variant.AddParameter("geoms", LogicalType::LIST(GeoTypes::GEOMETRY()));
				variant.SetReturnType(GeoTypes::GEOMETRY());

				variant.SetInit(LocalState::Init);
				variant.SetFunction(Execute);
			});

			func.SetDescription(R"(
				Union all geometries in a polygonal coverage into a single geometry.
				This may be faster than using `ST_Union`, but may use more memory.
			)");
			func.SetTag("ext", "spatial");
			func.SetTag("category", "construction");
		});
	}
};

struct ST_CoveredBy : AsymmetricPreparedBinaryFunction<ST_CoveredBy> {
	static bool ExecutePredicateNormal(const GeosGeometry &lhs, const GeosGeometry &rhs) {
		return lhs.covered_by(rhs);
	}
	static bool ExecutePredicatePrepared(const PreparedGeosGeometry &lhs, const GeosGeometry &rhs) {
		return lhs.covered_by(rhs);
	}
	static void Register(DatabaseInstance &db) {
		FunctionBuilder::RegisterScalar(db, "ST_CoveredBy", [](ScalarFunctionBuilder &func) {
			func.AddVariant([](ScalarFunctionVariantBuilder &variant) {
				variant.AddParameter("geom1", GeoTypes::GEOMETRY());
				variant.AddParameter("geom2", GeoTypes::GEOMETRY());
				variant.SetReturnType(LogicalType::BOOLEAN);

				variant.SetInit(LocalState::Init);
				variant.SetFunction(Execute);
			});

			func.SetDescription("Returns true if geom1 is \"covered by\" geom2");
			func.SetTag("ext", "spatial");
			func.SetTag("category", "relation");
		});
	}
};

struct ST_Covers : AsymmetricPreparedBinaryFunction<ST_Covers> {
	static bool ExecutePredicateNormal(const GeosGeometry &lhs, const GeosGeometry &rhs) {
		return lhs.covers(rhs);
	}
	static bool ExecutePredicatePrepared(const PreparedGeosGeometry &lhs, const GeosGeometry &rhs) {
		return lhs.covers(rhs);
	}
	static void Register(DatabaseInstance &db) {
		FunctionBuilder::RegisterScalar(db, "ST_Covers", [](ScalarFunctionBuilder &func) {
			func.AddVariant([](ScalarFunctionVariantBuilder &variant) {
				variant.AddParameter("geom1", GeoTypes::GEOMETRY());
				variant.AddParameter("geom2", GeoTypes::GEOMETRY());
				variant.SetReturnType(LogicalType::BOOLEAN);

				variant.SetInit(LocalState::Init);
				variant.SetFunction(Execute);
			});

			func.SetDescription("Returns true if the geom1 \"covers\" geom2");
			func.SetTag("ext", "spatial");
			func.SetTag("category", "relation");
		});
	}
};

struct ST_Crosses : SymmetricPreparedBinaryFunction<ST_Crosses> {
	static bool ExecutePredicateNormal(const GeosGeometry &lhs, const GeosGeometry &rhs) {
		return lhs.crosses(rhs);
	}
	static bool ExecutePredicatePrepared(const PreparedGeosGeometry &lhs, const GeosGeometry &rhs) {
		return lhs.crosses(rhs);
	}
	static void Register(DatabaseInstance &db) {
		FunctionBuilder::RegisterScalar(db, "ST_Crosses", [](ScalarFunctionBuilder &func) {
			func.AddVariant([](ScalarFunctionVariantBuilder &variant) {
				variant.AddParameter("geom1", GeoTypes::GEOMETRY());
				variant.AddParameter("geom2", GeoTypes::GEOMETRY());
				variant.SetReturnType(LogicalType::BOOLEAN);

				variant.SetInit(LocalState::Init);
				variant.SetFunction(Execute);
			});

			func.SetDescription("Returns true if geom1 \"crosses\" geom2");
			func.SetTag("ext", "spatial");
			func.SetTag("category", "relation");
		});
	}
};

struct ST_Difference {
	static void Execute(DataChunk &args, ExpressionState &state, Vector &result) {
		const auto &lstate = LocalState::ResetAndGet(state);

		BinaryExecutor::Execute<string_t, string_t, string_t>(args.data[0], args.data[1], result, args.size(),
		                                                      [&](const string_t &lhs_blob, const string_t &rhs_blob) {
			                                                      const auto lhs = lstate.Deserialize(lhs_blob);
			                                                      const auto rhs = lstate.Deserialize(rhs_blob);
			                                                      const auto difference = lhs.get_difference(rhs);
			                                                      return lstate.Serialize(result, difference);
		                                                      });
	}

	static void Register(DatabaseInstance &db) {
		FunctionBuilder::RegisterScalar(db, "ST_Difference", [](ScalarFunctionBuilder &func) {
			func.AddVariant([](ScalarFunctionVariantBuilder &variant) {
				variant.AddParameter("geom1", GeoTypes::GEOMETRY());
				variant.AddParameter("geom2", GeoTypes::GEOMETRY());
				variant.SetReturnType(GeoTypes::GEOMETRY());

				variant.SetInit(LocalState::Init);
				variant.SetFunction(Execute);
			});

			func.SetDescription("Returns the \"difference\" between two geometries");
			func.SetTag("ext", "spatial");
			func.SetTag("category", "construction");
		});
	}
};

struct ST_Disjoint : SymmetricPreparedBinaryFunction<ST_Disjoint> {
	static bool ExecutePredicateNormal(const GeosGeometry &lhs, const GeosGeometry &rhs) {
		return lhs.disjoint(rhs);
	}
	static bool ExecutePredicatePrepared(const PreparedGeosGeometry &lhs, const GeosGeometry &rhs) {
		return lhs.disjoint(rhs);
	}
	static void Register(DatabaseInstance &db) {
		FunctionBuilder::RegisterScalar(db, "ST_Disjoint", [](ScalarFunctionBuilder &func) {
			func.AddVariant([](ScalarFunctionVariantBuilder &variant) {
				variant.AddParameter("geom1", GeoTypes::GEOMETRY());
				variant.AddParameter("geom2", GeoTypes::GEOMETRY());
				variant.SetReturnType(LogicalType::BOOLEAN);

				variant.SetInit(LocalState::Init);
				variant.SetFunction(Execute);
			});

			func.SetDescription("Returns true if the geometries are disjoint");
			func.SetTag("ext", "spatial");
			func.SetTag("category", "relation");
		});
	}
};

struct ST_Distance : SymmetricPreparedBinaryFunction<ST_Distance, double> {
	static double ExecutePredicateNormal(const GeosGeometry &lhs, const GeosGeometry &rhs) {
		return lhs.distance_to(rhs);
	}
	static double ExecutePredicatePrepared(const PreparedGeosGeometry &lhs, const GeosGeometry &rhs) {
		return lhs.distance_to(rhs);
	}
	static void Register(DatabaseInstance &db) {
		FunctionBuilder::RegisterScalar(db, "ST_Distance", [](ScalarFunctionBuilder &func) {
			func.AddVariant([](ScalarFunctionVariantBuilder &variant) {
				variant.AddParameter("geom1", GeoTypes::GEOMETRY());
				variant.AddParameter("geom2", GeoTypes::GEOMETRY());
				variant.SetReturnType(LogicalType::DOUBLE);

				variant.SetInit(LocalState::Init);
				variant.SetFunction(Execute);
			});

			func.SetDescription("Returns the planar distance between two geometries");
			func.SetTag("ext", "spatial");
			func.SetTag("category", "measurement");
		});
	}
};

struct ST_DistanceWithin {

	static void Execute(DataChunk &args, ExpressionState &state, Vector &result) {
		// Because this takes an extra argument, we cant reuse the SymmetricPreparedBinary...

		const auto &lstate = LocalState::ResetAndGet(state);

		auto &lhs_vec = args.data[0];
		auto &rhs_vec = args.data[1];
		auto &arg_vec = args.data[2];

		const auto lhs_is_const =
		    lhs_vec.GetVectorType() == VectorType::CONSTANT_VECTOR && !ConstantVector::IsNull(lhs_vec);
		const auto rhs_is_const =
		    rhs_vec.GetVectorType() == VectorType::CONSTANT_VECTOR && !ConstantVector::IsNull(rhs_vec);
		const auto arg_is_const =
		    arg_vec.GetVectorType() == VectorType::CONSTANT_VECTOR && !ConstantVector::IsNull(arg_vec);

		if (lhs_is_const && rhs_is_const && arg_is_const) {
			// Both geometries (and the argument) are constant, so only execute it once
			result.SetVectorType(VectorType::CONSTANT_VECTOR);
			const auto &lhs_blob = ConstantVector::GetData<string_t>(lhs_vec)[0];
			const auto &rhs_blob = ConstantVector::GetData<string_t>(rhs_vec)[0];
			const auto &arg_dist = ConstantVector::GetData<double>(arg_vec)[0];
			const auto lhs_geom = lstate.Deserialize(lhs_blob);
			const auto rhs_geom = lstate.Deserialize(rhs_blob);

			ConstantVector::GetData<bool>(result)[0] = lhs_geom.distance_within(rhs_geom, arg_dist);
		} else if (lhs_is_const && rhs_is_const && !arg_is_const) {
			// The geometries are constant, but the distance is not, prepare the larger one and execute unary

			const auto &lhs_blob = ConstantVector::GetData<string_t>(lhs_vec)[0];
			const auto &rhs_blob = ConstantVector::GetData<string_t>(rhs_vec)[0];

			const auto rhs_bigger = rhs_blob.GetSize() > lhs_blob.GetSize();

			const auto large_geom = rhs_bigger ? lstate.Deserialize(rhs_blob) : lstate.Deserialize(lhs_blob);
			const auto probe_geom = rhs_bigger ? lstate.Deserialize(lhs_blob) : lstate.Deserialize(rhs_blob);

			// PreparedDistanceWithin only works if one is prepared. so just choose the larger one
			const auto prep_geom = large_geom.get_prepared();

			UnaryExecutor::Execute<double, bool>(arg_vec, result, args.size(), [&](const double arg_dist) {
				return prep_geom.distance_within(probe_geom, arg_dist);
			});

		} else if (lhs_is_const != rhs_is_const) {
			// One of the two is const, prepare the const one and execute on the non-const one
			auto &const_vec = lhs_is_const ? lhs_vec : rhs_vec;
			auto &probe_vec = lhs_is_const ? rhs_vec : lhs_vec;

			const auto &const_blob = ConstantVector::GetData<string_t>(const_vec)[0];
			const auto const_geom = lstate.Deserialize(const_blob);
			const auto const_prep = const_geom.get_prepared();

			BinaryExecutor::Execute<string_t, double, bool>(probe_vec, arg_vec, result, args.size(),
			                                                [&](const string_t &probe_blob, double distance) {
				                                                const auto probe_geom = lstate.Deserialize(probe_blob);
				                                                return const_prep.distance_within(probe_geom, distance);
			                                                });
		} else {
			// Both are non-const, just execute normally
			TernaryExecutor::Execute<string_t, string_t, double, bool>(
			    lhs_vec, rhs_vec, arg_vec, result, args.size(),
			    [&](const string_t &lhs_blob, const string_t &rhs_blob, double distance) {
				    const auto lhs = lstate.Deserialize(lhs_blob);
				    const auto rhs = lstate.Deserialize(rhs_blob);
				    return lhs.distance_within(rhs, distance);
			    });
		}
	}

	static void Register(DatabaseInstance &db) {
		FunctionBuilder::RegisterScalar(db, "ST_DWithin", [](ScalarFunctionBuilder &func) {
			func.AddVariant([](ScalarFunctionVariantBuilder &variant) {
				variant.AddParameter("geom1", GeoTypes::GEOMETRY());
				variant.AddParameter("geom2", GeoTypes::GEOMETRY());
				variant.AddParameter("distance", LogicalType::DOUBLE);
				variant.SetReturnType(LogicalType::BOOLEAN);

				variant.SetInit(LocalState::Init);
				variant.SetFunction(Execute);
			});

			func.SetDescription(R"(
				Returns if two geometries are within a target distance of each-other
			)");

			func.SetTag("ext", "spatial");
			func.SetTag("category", "relation");
		});
	}
};

struct ST_Equals {
	static void Execute(DataChunk &args, ExpressionState &state, Vector &result) {
		const auto &lstate = LocalState::ResetAndGet(state);

		BinaryExecutor::Execute<string_t, string_t, bool>(args.data[0], args.data[1], result, args.size(),
		                                                  [&](const string_t &lhs_blob, const string_t &rhs_blob) {
			                                                  const auto lhs = lstate.Deserialize(lhs_blob);
			                                                  const auto rhs = lstate.Deserialize(rhs_blob);
			                                                  return lhs.equals(rhs);
		                                                  });
	}
	static void Register(DatabaseInstance &db) {
		FunctionBuilder::RegisterScalar(db, "ST_Equals", [](ScalarFunctionBuilder &func) {
			func.AddVariant([](ScalarFunctionVariantBuilder &variant) {
				variant.AddParameter("geom1", GeoTypes::GEOMETRY());
				variant.AddParameter("geom2", GeoTypes::GEOMETRY());
				variant.SetReturnType(LogicalType::BOOLEAN);

				variant.SetInit(LocalState::Init);
				variant.SetFunction(Execute);
			});

			func.SetDescription("Returns true if the geometries are \"equal\"");
			func.SetTag("ext", "spatial");
			func.SetTag("category", "relation");
		});
	}
};

struct ST_Envelope {
	static void Execute(DataChunk &args, ExpressionState &state, Vector &result) {
		const auto &lstate = LocalState::ResetAndGet(state);

		UnaryExecutor::Execute<string_t, string_t>(args.data[0], result, args.size(), [&](const string_t &geom_blob) {
			const auto geom = lstate.Deserialize(geom_blob);
			const auto envelope = geom.get_envelope();
			return lstate.Serialize(result, envelope);
		});
	}

	static void Register(DatabaseInstance &db) {
		FunctionBuilder::RegisterScalar(db, "ST_Envelope", [](ScalarFunctionBuilder &func) {
			func.AddVariant([](ScalarFunctionVariantBuilder &variant) {
				variant.AddParameter("geom", GeoTypes::GEOMETRY());
				variant.SetReturnType(GeoTypes::GEOMETRY());

				variant.SetInit(LocalState::Init);
				variant.SetFunction(Execute);
			});

			func.SetDescription("Returns the minimum bounding rectangle of a geometry as a polygon geometry");
			func.SetTag("ext", "spatial");
			func.SetTag("category", "construction");
		});
	}
};

struct ST_Intersection {
	static void Execute(DataChunk &args, ExpressionState &state, Vector &result) {
		const auto &lstate = LocalState::ResetAndGet(state);

		BinaryExecutor::Execute<string_t, string_t, string_t>(args.data[0], args.data[1], result, args.size(),
		                                                      [&](const string_t &lhs_blob, const string_t &rhs_blob) {
			                                                      const auto lhs = lstate.Deserialize(lhs_blob);
			                                                      const auto rhs = lstate.Deserialize(rhs_blob);
			                                                      const auto intersection = lhs.get_intersection(rhs);
			                                                      return lstate.Serialize(result, intersection);
		                                                      });
	}

	static void Register(DatabaseInstance &db) {
		FunctionBuilder::RegisterScalar(db, "ST_Intersection", [](ScalarFunctionBuilder &func) {
			func.AddVariant([](ScalarFunctionVariantBuilder &variant) {
				variant.AddParameter("geom1", GeoTypes::GEOMETRY());
				variant.AddParameter("geom2", GeoTypes::GEOMETRY());
				variant.SetReturnType(GeoTypes::GEOMETRY());

				variant.SetInit(LocalState::Init);
				variant.SetFunction(Execute);
			});

			func.SetDescription("Returns the intersection of two geometries");
			func.SetTag("ext", "spatial");
			func.SetTag("category", "construction");
		});
	}
};

struct ST_Intersects : SymmetricPreparedBinaryFunction<ST_Intersects> {
	static bool ExecutePredicateNormal(const GeosGeometry &lhs, const GeosGeometry &rhs) {
		return lhs.intersects(rhs);
	}

	static bool ExecutePredicatePrepared(const PreparedGeosGeometry &lhs, const GeosGeometry &rhs) {
		return lhs.intersects(rhs);
	}

	static void Register(DatabaseInstance &db) {
		FunctionBuilder::RegisterScalar(db, "ST_Intersects", [](ScalarFunctionBuilder &func) {
			func.AddVariant([](ScalarFunctionVariantBuilder &variant) {
				variant.AddParameter("geom1", GeoTypes::GEOMETRY());
				variant.AddParameter("geom2", GeoTypes::GEOMETRY());
				variant.SetReturnType(LogicalType::BOOLEAN);

				variant.SetInit(LocalState::Init);
				variant.SetFunction(Execute);
			});

			func.SetDescription("Returns true if the geometries intersect");
			func.SetTag("ext", "spatial");
			func.SetTag("category", "relation");
		});
	}
};

struct ST_IsRing {
	static void Execute(DataChunk &args, ExpressionState &state, Vector &result) {
		const auto &lstate = LocalState::ResetAndGet(state);
		UnaryExecutor::Execute<string_t, bool>(args.data[0], result, args.size(), [&](const string_t &geom_blob) {
			const auto geom = lstate.Deserialize(geom_blob);
			return geom.is_ring();
		});
	}

	static void Register(DatabaseInstance &db) {
		FunctionBuilder::RegisterScalar(db, "ST_IsRing", [](ScalarFunctionBuilder &func) {
			func.AddVariant([](ScalarFunctionVariantBuilder &variant) {
				variant.AddParameter("geom", GeoTypes::GEOMETRY());
				variant.SetReturnType(LogicalType::BOOLEAN);

				variant.SetInit(LocalState::Init);
				variant.SetFunction(Execute);
			});

			func.SetDescription("Returns true if the geometry is a ring (both ST_IsClosed and ST_IsSimple).");
			func.SetTag("ext", "spatial");
			func.SetTag("category", "property");
		});
	}
};

struct ST_IsSimple {
	static void Execute(DataChunk &args, ExpressionState &state, Vector &result) {
		const auto &lstate = LocalState::ResetAndGet(state);
		UnaryExecutor::Execute<string_t, bool>(args.data[0], result, args.size(), [&](const string_t &geom_blob) {
			const auto geom = lstate.Deserialize(geom_blob);
			return geom.is_simple();
		});
	}

	static void Register(DatabaseInstance &db) {
		FunctionBuilder::RegisterScalar(db, "ST_IsSimple", [](ScalarFunctionBuilder &func) {
			func.AddVariant([](ScalarFunctionVariantBuilder &variant) {
				variant.AddParameter("geom", GeoTypes::GEOMETRY());
				variant.SetReturnType(LogicalType::BOOLEAN);

				variant.SetInit(LocalState::Init);
				variant.SetFunction(Execute);
			});

			func.SetDescription("Returns true if the geometry is simple");
			func.SetTag("ext", "spatial");
			func.SetTag("category", "property");
		});
	}
};

struct ST_IsValid {

	static void Execute(DataChunk &args, ExpressionState &state, Vector &result) {
		auto &lstate = LocalState::ResetAndGet(state);
		UnaryExecutor::Execute<string_t, bool>(args.data[0], result, args.size(), [&](const string_t &geom_blob) {
			// GEOS can only construct geometries with a valid amount of vertices.
			// So if deserialization fails, it cant be valid
			try {
				const auto geom = lstate.Deserialize(geom_blob);
				return geom.is_valid();
			} catch (...) {
				return false;
			}
		});
	}
	static void Register(DatabaseInstance &db) {
		FunctionBuilder::RegisterScalar(db, "ST_IsValid", [](ScalarFunctionBuilder &func) {
			func.AddVariant([](ScalarFunctionVariantBuilder &variant) {
				variant.AddParameter("geom", GeoTypes::GEOMETRY());
				variant.SetReturnType(LogicalType::BOOLEAN);

				variant.SetInit(LocalState::Init);
				variant.SetFunction(Execute);
			});

			func.SetDescription("Returns true if the geometry is valid");
			func.SetTag("ext", "spatial");
			func.SetTag("category", "property");
		});
	}
};

struct ST_LineMerge {

	static void Execute(DataChunk &args, ExpressionState &state, Vector &result) {
		const auto &lstate = LocalState::ResetAndGet(state);
		UnaryExecutor::Execute<string_t, string_t>(args.data[0], result, args.size(),
		                                           [&](const string_t &geometry_blob) {
			                                           const auto geometry = lstate.Deserialize(geometry_blob);
			                                           const auto merged = geometry.get_linemerged(false);
			                                           return lstate.Serialize(result, merged);
		                                           });
	}

	static void ExecuteWithDirection(DataChunk &args, ExpressionState &state, Vector &result) {
		const auto &lstate = LocalState::ResetAndGet(state);
		BinaryExecutor::Execute<string_t, bool, string_t>(args.data[0], args.data[1], result, args.size(),
		                                                  [&](const string_t &geometry_blob, bool preserve_direction) {
			                                                  const auto geometry = lstate.Deserialize(geometry_blob);
			                                                  const auto merged =
			                                                      geometry.get_linemerged(preserve_direction);
			                                                  return lstate.Serialize(result, merged);
		                                                  });
	}

	static void Register(DatabaseInstance &db) {
		FunctionBuilder::RegisterScalar(db, "ST_LineMerge", [](ScalarFunctionBuilder &func) {
			func.AddVariant([](ScalarFunctionVariantBuilder &variant) {
				variant.AddParameter("geom", GeoTypes::GEOMETRY());
				variant.SetReturnType(GeoTypes::GEOMETRY());
				variant.SetInit(LocalState::Init);
				variant.SetFunction(Execute);
			});

			func.AddVariant([](ScalarFunctionVariantBuilder &variant) {
				variant.AddParameter("geom", GeoTypes::GEOMETRY());
				variant.AddParameter("preserve_direction", LogicalType::BOOLEAN);
				variant.SetReturnType(GeoTypes::GEOMETRY());
				variant.SetInit(LocalState::Init);
				variant.SetFunction(ExecuteWithDirection);
			});

			func.SetDescription(R"("Merges" the input line geometry, optionally taking direction into account.)");
			func.SetTag("ext", "spatial");
			func.SetTag("category", "construction");
		});
	}
};

struct ST_MakeValid {
	static void Execute(DataChunk &args, ExpressionState &state, Vector &result) {
		const auto &lstate = LocalState::ResetAndGet(state);

		UnaryExecutor::Execute<string_t, string_t>(args.data[0], result, args.size(), [&](const string_t &geom_blob) {
			const auto geom = lstate.Deserialize(geom_blob);
			const auto valid = geom.get_made_valid();
			return lstate.Serialize(result, valid);
		});
	}

	static void Register(DatabaseInstance &db) {
		FunctionBuilder::RegisterScalar(db, "ST_MakeValid", [](ScalarFunctionBuilder &func) {
			func.AddVariant([](ScalarFunctionVariantBuilder &variant) {
				variant.AddParameter("geom", GeoTypes::GEOMETRY());
				variant.SetReturnType(GeoTypes::GEOMETRY());

				variant.SetInit(LocalState::Init);
				variant.SetFunction(Execute);
			});

			func.SetDescription("Returns a valid representation of the geometry");
			func.SetTag("ext", "spatial");
			func.SetTag("category", "construction");
		});
	}
};

struct ST_MaximumInscribedCircle {
	static void Execute(DataChunk &args, ExpressionState &state, Vector &result) {
		const auto &lstate = LocalState::ResetAndGet(state);

		auto &struct_vecs = StructVector::GetEntries(result);
		auto &center_vec = *struct_vecs[0];
		auto &nearest_vec = *struct_vecs[1];

		using STRING_TYPE = PrimitiveType<string_t>;
		using RESULT_TYPE = StructTypeTernary<string_t, string_t, double>;

		GenericExecutor::ExecuteUnary<STRING_TYPE, RESULT_TYPE>(
		    args.data[0], result, args.size(), [&](const STRING_TYPE &geom_blob_val) {
			    const auto &geom_blob = geom_blob_val.val;

			    const auto geom = lstate.Deserialize(geom_blob);
			    const auto circle = geom.get_maximum_inscribed_circle();

			    const auto center = circle.get_point_n(0);
			    const auto nearest = circle.get_point_n(1);
			    const auto radius = center.distance_to(nearest);

			    const auto center_blob = lstate.Serialize(center_vec, center);
			    const auto nearest_blob = lstate.Serialize(nearest_vec, nearest);

			    return RESULT_TYPE {center_blob, nearest_blob, radius};
		    });
	}

	static void ExecuteWithTolerance(DataChunk &args, ExpressionState &state, Vector &result) {
		const auto &lstate = LocalState::ResetAndGet(state);

		auto &struct_vecs = StructVector::GetEntries(result);
		auto &center_vec = *struct_vecs[0];
		auto &nearest_vec = *struct_vecs[1];

		using STRING_TYPE = PrimitiveType<string_t>;
		using DOUBLE_TYPE = PrimitiveType<double>;
		using RESULT_TYPE = StructTypeTernary<string_t, string_t, double>;

		GenericExecutor::ExecuteBinary<STRING_TYPE, DOUBLE_TYPE, RESULT_TYPE>(
		    args.data[0], args.data[1], result, args.size(),
		    [&](const STRING_TYPE &geom_blob_val, const DOUBLE_TYPE &tolerance_val) {
			    const auto &geom_blob = geom_blob_val.val;
			    const auto &tolerance = tolerance_val.val;

			    const auto geom = lstate.Deserialize(geom_blob);
			    const auto circle = geom.get_maximum_inscribed_circle(tolerance);

			    const auto center = circle.get_point_n(0);
			    const auto nearest = circle.get_point_n(1);
			    const auto radius = center.distance_to(nearest);

			    const auto center_blob = lstate.Serialize(center_vec, center);
			    const auto nearest_blob = lstate.Serialize(nearest_vec, nearest);

			    return RESULT_TYPE {center_blob, nearest_blob, radius};
		    });
	}

	static void Register(DatabaseInstance &db) {

		const auto result_type = LogicalType::STRUCT(
		    {{"center", GeoTypes::GEOMETRY()}, {"nearest", GeoTypes::GEOMETRY()}, {"radius", LogicalType::DOUBLE}});

		FunctionBuilder::RegisterScalar(db, "ST_MaximumInscribedCircle", [&](ScalarFunctionBuilder &func) {
			func.AddVariant([&](ScalarFunctionVariantBuilder &variant) {
				variant.AddParameter("geom", GeoTypes::GEOMETRY());
				variant.SetReturnType(result_type);
				variant.SetInit(LocalState::Init);
				variant.SetFunction(Execute);
			});

			func.AddVariant([&](ScalarFunctionVariantBuilder &variant) {
				variant.AddParameter("geom", GeoTypes::GEOMETRY());
				variant.AddParameter("tolerance", LogicalType::DOUBLE);
				variant.SetReturnType(result_type);
				variant.SetInit(LocalState::Init);
				variant.SetFunction(ExecuteWithTolerance);
			});

			func.SetDescription(R"(
				Returns the maximum inscribed circle of the input geometry, optionally with a tolerance.

				By default, the tolerance is computed as `max(width, height) / 1000`.
				The return value is a struct with the center of the circle, the nearest point to the center on the boundary of the geometry, and the radius of the circle.
			)");

			func.SetTag("ext", "spatial");
			func.SetTag("category", "construction");
		});
	}
};

struct ST_MinimumRotatedRectangle {
	static void Execute(DataChunk &args, ExpressionState &state, Vector &result) {
		const auto &lstate = LocalState::ResetAndGet(state);

		UnaryExecutor::Execute<string_t, string_t>(args.data[0], result, args.size(), [&](const string_t &geom_blob) {
			const auto geom = lstate.Deserialize(geom_blob);
			const auto mrr = geom.get_minimum_rotated_rectangle();
			return lstate.Serialize(result, mrr);
		});
	}

	static void Register(DatabaseInstance &db) {
		FunctionBuilder::RegisterScalar(db, "ST_MinimumRotatedRectangle", [](ScalarFunctionBuilder &func) {
			func.AddVariant([](ScalarFunctionVariantBuilder &variant) {
				variant.AddParameter("geom", GeoTypes::GEOMETRY());
				variant.SetReturnType(GeoTypes::GEOMETRY());

				variant.SetInit(LocalState::Init);
				variant.SetFunction(Execute);
			});

			func.SetDescription("Returns the minimum rotated rectangle that bounds the input geometry, finding the "
			                    "surrounding box that has the lowest area by using a rotated rectangle, rather than "
			                    "taking the lowest and highest coordinate values as per ST_Envelope().");
<<<<<<< HEAD
			func.SetTag("ext", "spatial");
			func.SetTag("category", "construction");
		});
	}
};

struct ST_Node {
	static void Execute(DataChunk &args, ExpressionState &state, Vector &result) {
		const auto &lstate = LocalState::ResetAndGet(state);

		UnaryExecutor::Execute<string_t, string_t>(args.data[0], result, args.size(), [&](const string_t &geom_blob) {
			const auto geom = lstate.Deserialize(geom_blob);
			const auto node = geom.get_noded();
			return lstate.Serialize(result, node);
		});
	}

	static constexpr auto DESCRIPTION = R"(
		Returns a "noded" MultiLinestring, produced by combining a collection of input linestrings and adding additional vertices where they intersect.
	)";

	static void Register(DatabaseInstance &db) {
		FunctionBuilder::RegisterScalar(db, "ST_Node", [](ScalarFunctionBuilder &func) {
			func.AddVariant([](ScalarFunctionVariantBuilder &variant) {
				variant.AddParameter("geom", GeoTypes::GEOMETRY());
				variant.SetReturnType(GeoTypes::GEOMETRY());

				variant.SetInit(LocalState::Init);
				variant.SetFunction(Execute);
			});

			func.SetDescription(DESCRIPTION);
=======
>>>>>>> 0f866412
			func.SetTag("ext", "spatial");
			func.SetTag("category", "construction");
		});
	}
};

struct ST_Normalize {
	static void Execute(DataChunk &args, ExpressionState &state, Vector &result) {
		const auto &lstate = LocalState::ResetAndGet(state);
		UnaryExecutor::Execute<string_t, string_t>(args.data[0], result, args.size(), [&](const string_t &geom_blob) {
			const auto geom = lstate.Deserialize(geom_blob);
			geom.normalize_in_place();
			return lstate.Serialize(result, geom);
		});
	}
	static void Register(DatabaseInstance &db) {
		FunctionBuilder::RegisterScalar(db, "ST_Normalize", [](ScalarFunctionBuilder &func) {
			func.AddVariant([](ScalarFunctionVariantBuilder &variant) {
				variant.AddParameter("geom", GeoTypes::GEOMETRY());
				variant.SetReturnType(GeoTypes::GEOMETRY());

				variant.SetInit(LocalState::Init);
				variant.SetFunction(Execute);
			});

			func.SetDescription("Returns the \"normalized\" representation of the geometry");
			func.SetTag("ext", "spatial");
			func.SetTag("category", "construction");
		});
	}
};

struct ST_Overlaps : SymmetricPreparedBinaryFunction<ST_Overlaps> {
	static bool ExecutePredicateNormal(const GeosGeometry &lhs, const GeosGeometry &rhs) {
		return lhs.overlaps(rhs);
	}
	static bool ExecutePredicatePrepared(const PreparedGeosGeometry &lhs, const GeosGeometry &rhs) {
		return lhs.overlaps(rhs);
	}

	static void Register(DatabaseInstance &db) {
		FunctionBuilder::RegisterScalar(db, "ST_Overlaps", [](ScalarFunctionBuilder &func) {
			func.AddVariant([](ScalarFunctionVariantBuilder &variant) {
				variant.AddParameter("geom1", GeoTypes::GEOMETRY());
				variant.AddParameter("geom2", GeoTypes::GEOMETRY());
				variant.SetReturnType(LogicalType::BOOLEAN);

				variant.SetInit(LocalState::Init);
				variant.SetFunction(Execute);
			});

			func.SetDescription("Returns true if the geometries overlap");
			func.SetTag("ext", "spatial");
			func.SetTag("category", "relation");
		});
	}
};

struct ST_PointOnSurface {
	static void Execute(DataChunk &args, ExpressionState &state, Vector &result) {
		const auto &lstate = LocalState::ResetAndGet(state);

		UnaryExecutor::Execute<string_t, string_t>(args.data[0], result, args.size(), [&](const string_t &geom_blob) {
			const auto geom = lstate.Deserialize(geom_blob);
			const auto point = geom.get_point_on_surface();
			return lstate.Serialize(result, point);
		});
	}

	static void Register(DatabaseInstance &db) {
		FunctionBuilder::RegisterScalar(db, "ST_PointOnSurface", [](ScalarFunctionBuilder &func) {
			func.AddVariant([](ScalarFunctionVariantBuilder &variant) {
				variant.AddParameter("geom", GeoTypes::GEOMETRY());
				variant.SetReturnType(GeoTypes::GEOMETRY());

				variant.SetInit(LocalState::Init);
				variant.SetFunction(Execute);
			});

			func.SetDescription("Returns a point guaranteed to lie on the surface of the geometry");
			func.SetTag("ext", "spatial");
			func.SetTag("category", "construction");
		});
	}
};

struct ST_Polygonize {

	static void Execute(DataChunk &args, ExpressionState &state, Vector &result) {
		const auto &lstate = LocalState::ResetAndGet(state);

		UnifiedVectorFormat format;

		auto &list_vec = args.data[0];
		auto &item_vec = ListVector::GetEntry(list_vec);
		item_vec.ToUnifiedFormat(ListVector::GetListSize(list_vec), format);

		// Collection to hold the working set of geometries
		GeosCollection collection(lstate.GetContext());

		UnaryExecutor::Execute<list_entry_t, string_t>(list_vec, result, args.size(), [&](const list_entry_t &list) {
			// Reset the collection
			collection.clear();
			collection.reserve(list.length);

			const auto offset = list.offset;
			const auto length = list.length;

			// Collect all geometries in the list into the collection
			for (idx_t i = offset; i < offset + length; i++) {
				const auto mapped_idx = format.sel->get_index(i);

				if (!format.validity.RowIsValid(mapped_idx)) {
					continue;
				}

				const auto &geom_blob = UnifiedVectorFormat::GetData<string_t>(format)[mapped_idx];

				auto geom = lstate.Deserialize(geom_blob);
				collection.add(std::move(geom));
			}

			// Now polygonize the collection
			const auto polygon = collection.get_polygonized();
			return lstate.Serialize(result, polygon);
		});
	}

	static void Register(DatabaseInstance &db) {
		FunctionBuilder::RegisterScalar(db, "ST_Polygonize", [](ScalarFunctionBuilder &func) {
			func.AddVariant([](ScalarFunctionVariantBuilder &variant) {
				variant.AddParameter("geometries", LogicalType::LIST(GeoTypes::GEOMETRY()));
				variant.SetReturnType(GeoTypes::GEOMETRY());

				variant.SetInit(LocalState::Init);
				variant.SetFunction(Execute);
			});

			func.SetDescription("Returns a polygonized representation of the input geometries");
			func.SetTag("ext", "spatial");
			func.SetTag("category", "construction");
		});
	}
};

struct ST_ReducePrecision {
	static void Execute(DataChunk &args, ExpressionState &state, Vector &result) {
		const auto &lstate = LocalState::ResetAndGet(state);

		BinaryExecutor::Execute<string_t, double, string_t>(
		    args.data[0], args.data[1], result, args.size(), [&](const string_t &geom_blob, double precision) {
			    const auto geom = lstate.Deserialize(geom_blob);
			    const auto reduced = geom.get_reduced_precision(precision);
			    return lstate.Serialize(result, reduced);
		    });
	}

	static void Register(DatabaseInstance &db) {
		FunctionBuilder::RegisterScalar(db, "ST_ReducePrecision", [](ScalarFunctionBuilder &func) {
			func.AddVariant([](ScalarFunctionVariantBuilder &variant) {
				variant.AddParameter("geom", GeoTypes::GEOMETRY());
				variant.AddParameter("precision", LogicalType::DOUBLE);
				variant.SetReturnType(GeoTypes::GEOMETRY());

				variant.SetInit(LocalState::Init);
				variant.SetFunction(Execute);
			});

			func.SetDescription("Returns the geometry with all vertices reduced to the given precision");
			func.SetTag("ext", "spatial");
			func.SetTag("category", "construction");
		});
	}
};

struct ST_RemoveRepeatedPoints {
	static void Execute(DataChunk &args, ExpressionState &state, Vector &result) {
		const auto &lstate = LocalState::ResetAndGet(state);

		UnaryExecutor::Execute<string_t, string_t>(args.data[0], result, args.size(), [&](const string_t &geom_blob) {
			const auto geom = lstate.Deserialize(geom_blob);
			const auto reduced = geom.get_without_repeated_points(0);
			return lstate.Serialize(result, reduced);
		});
	}

	static void ExecuteWithTolerance(DataChunk &args, ExpressionState &state, Vector &result) {
		const auto &lstate = LocalState::ResetAndGet(state);

		BinaryExecutor::Execute<string_t, double, string_t>(
		    args.data[0], args.data[1], result, args.size(), [&](const string_t &geom_blob, double tolerance) {
			    const auto geom = lstate.Deserialize(geom_blob);
			    const auto reduced = geom.get_without_repeated_points(tolerance);
			    return lstate.Serialize(result, reduced);
		    });
	}

	static void Register(DatabaseInstance &db) {
		FunctionBuilder::RegisterScalar(db, "ST_RemoveRepeatedPoints", [](ScalarFunctionBuilder &func) {
			func.AddVariant([](ScalarFunctionVariantBuilder &variant) {
				variant.AddParameter("geom", GeoTypes::GEOMETRY());
				variant.SetReturnType(GeoTypes::GEOMETRY());

				variant.SetInit(LocalState::Init);
				variant.SetFunction(Execute);
			});

			func.AddVariant([](ScalarFunctionVariantBuilder &variant) {
				variant.AddParameter("geom", GeoTypes::GEOMETRY());
				variant.AddParameter("tolerance", LogicalType::DOUBLE);
				variant.SetReturnType(GeoTypes::GEOMETRY());

				variant.SetInit(LocalState::Init);
				variant.SetFunction(ExecuteWithTolerance);
			});

			func.SetDescription("Returns the geometry with repeated points removed");
			func.SetTag("ext", "spatial");
			func.SetTag("category", "construction");
		});
	}
};

struct ST_Reverse {
	static void Execute(DataChunk &args, ExpressionState &state, Vector &result) {
		const auto &lstate = LocalState::ResetAndGet(state);

		UnaryExecutor::Execute<string_t, string_t>(args.data[0], result, args.size(), [&](const string_t &geom_blob) {
			const auto geom = lstate.Deserialize(geom_blob);
			const auto reversed = geom.get_reversed();
			return lstate.Serialize(result, reversed);
		});
	}

	static void Register(DatabaseInstance &db) {
		FunctionBuilder::RegisterScalar(db, "ST_Reverse", [](ScalarFunctionBuilder &func) {
			func.AddVariant([](ScalarFunctionVariantBuilder &variant) {
				variant.AddParameter("geom", GeoTypes::GEOMETRY());
				variant.SetReturnType(GeoTypes::GEOMETRY());

				variant.SetInit(LocalState::Init);
				variant.SetFunction(Execute);
			});

			func.SetDescription("Returns the geometry with the order of its vertices reversed");
			func.SetTag("ext", "spatial");
			func.SetTag("category", "construction");
		});
	}
};

struct ST_ShortestLine {
	static void Execute(DataChunk &args, ExpressionState &state, Vector &result) {
		const auto &lstate = LocalState::ResetAndGet(state);
		BinaryExecutor::Execute<string_t, string_t, string_t>(args.data[0], args.data[1], result, args.size(),
		                                                      [&](const string_t &lhs_blob, const string_t &rhs_blob) {
			                                                      const auto lhs = lstate.Deserialize(lhs_blob);
			                                                      const auto rhs = lstate.Deserialize(rhs_blob);
			                                                      const auto line = lhs.get_shortest_line(rhs);
			                                                      return lstate.Serialize(result, line);
		                                                      });
	}

	static void Register(DatabaseInstance &db) {
		FunctionBuilder::RegisterScalar(db, "ST_ShortestLine", [](ScalarFunctionBuilder &func) {
			func.AddVariant([](ScalarFunctionVariantBuilder &variant) {
				variant.AddParameter("geom1", GeoTypes::GEOMETRY());
				variant.AddParameter("geom2", GeoTypes::GEOMETRY());
				variant.SetReturnType(GeoTypes::GEOMETRY());

				variant.SetInit(LocalState::Init);
				variant.SetFunction(Execute);
			});

			func.SetDescription("Returns the shortest line between two geometries");
			func.SetTag("ext", "spatial");
			func.SetTag("category", "measurement");
		});
	}
};

struct ST_Simplify {
	static void Execute(DataChunk &args, ExpressionState &state, Vector &result) {
		const auto &lstate = LocalState::ResetAndGet(state);
		BinaryExecutor::Execute<string_t, double, string_t>(args.data[0], args.data[1], result, args.size(),
		                                                    [&](const string_t &geom_blob, double tolerance) {
			                                                    const auto geom = lstate.Deserialize(geom_blob);
			                                                    const auto simplified = geom.get_simplified(tolerance);
			                                                    return lstate.Serialize(result, simplified);
		                                                    });
	}
	static void Register(DatabaseInstance &db) {
		FunctionBuilder::RegisterScalar(db, "ST_Simplify", [](ScalarFunctionBuilder &func) {
			func.AddVariant([](ScalarFunctionVariantBuilder &variant) {
				variant.AddParameter("geom", GeoTypes::GEOMETRY());
				variant.AddParameter("tolerance", LogicalType::DOUBLE);
				variant.SetReturnType(GeoTypes::GEOMETRY());

				variant.SetInit(LocalState::Init);
				variant.SetFunction(Execute);
			});

			func.SetDescription("Returns a simplified version of the geometry");
			func.SetTag("ext", "spatial");
			func.SetTag("category", "construction");
		});
	}
};

struct ST_SimplifyPreserveTopology {
	static void Execute(DataChunk &args, ExpressionState &state, Vector &result) {
		const auto &lstate = LocalState::ResetAndGet(state);
		BinaryExecutor::Execute<string_t, double, string_t>(
		    args.data[0], args.data[1], result, args.size(), [&](const string_t &geom_blob, double tolerance) {
			    const auto geom = lstate.Deserialize(geom_blob);
			    const auto simplified = geom.get_simplified_topo(tolerance);
			    return lstate.Serialize(result, simplified);
		    });
	}

	static void Register(DatabaseInstance &db) {
		FunctionBuilder::RegisterScalar(db, "ST_SimplifyPreserveTopology", [](ScalarFunctionBuilder &func) {
			func.AddVariant([](ScalarFunctionVariantBuilder &variant) {
				variant.AddParameter("geom", GeoTypes::GEOMETRY());
				variant.AddParameter("tolerance", LogicalType::DOUBLE);
				variant.SetReturnType(GeoTypes::GEOMETRY());

				variant.SetInit(LocalState::Init);
				variant.SetFunction(Execute);
			});

			func.SetDescription("Returns a simplified version of the geometry that preserves topology");
			func.SetTag("ext", "spatial");
			func.SetTag("category", "construction");
		});
	}
};

struct ST_Touches : SymmetricPreparedBinaryFunction<ST_Touches> {
	static bool ExecutePredicateNormal(const GeosGeometry &lhs, const GeosGeometry &rhs) {
		return lhs.touches(rhs);
	}
	static bool ExecutePredicatePrepared(const PreparedGeosGeometry &lhs, const GeosGeometry &rhs) {
		return lhs.touches(rhs);
	}
	static void Register(DatabaseInstance &db) {
		FunctionBuilder::RegisterScalar(db, "ST_Touches", [](ScalarFunctionBuilder &func) {
			func.AddVariant([](ScalarFunctionVariantBuilder &variant) {
				variant.AddParameter("geom1", GeoTypes::GEOMETRY());
				variant.AddParameter("geom2", GeoTypes::GEOMETRY());
				variant.SetReturnType(LogicalType::BOOLEAN);

				variant.SetInit(LocalState::Init);
				variant.SetFunction(Execute);
			});

			func.SetDescription("Returns true if the geometries touch");
			func.SetTag("ext", "spatial");
			func.SetTag("category", "relation");
		});
	}
};

struct ST_Union {
	static void Execute(DataChunk &args, ExpressionState &state, Vector &result) {
		const auto &lstate = LocalState::ResetAndGet(state);

		BinaryExecutor::Execute<string_t, string_t, string_t>(args.data[0], args.data[1], result, args.size(),
		                                                      [&](const string_t &lhs_blob, const string_t &rhs_blob) {
			                                                      const auto lhs = lstate.Deserialize(lhs_blob);
			                                                      const auto rhs = lstate.Deserialize(rhs_blob);
			                                                      const auto unioned = lhs.get_union(rhs);
			                                                      return lstate.Serialize(result, unioned);
		                                                      });
	}
	static void Register(DatabaseInstance &db) {
		FunctionBuilder::RegisterScalar(db, "ST_Union", [](ScalarFunctionBuilder &func) {
			func.AddVariant([](ScalarFunctionVariantBuilder &variant) {
				variant.AddParameter("geom1", GeoTypes::GEOMETRY());
				variant.AddParameter("geom2", GeoTypes::GEOMETRY());
				variant.SetReturnType(GeoTypes::GEOMETRY());

				variant.SetInit(LocalState::Init);
				variant.SetFunction(Execute);
			});

			func.SetDescription("Returns the union of two geometries");
			func.SetTag("ext", "spatial");
			func.SetTag("category", "construction");
		});
	}
};

struct ST_VoronoiDiagram {
	static void Execute(DataChunk &args, ExpressionState &state, Vector &result) {
		const auto &lstate = LocalState::ResetAndGet(state);

		UnaryExecutor::Execute<string_t, string_t>(args.data[0], result, args.size(), [&](const string_t &geom_blob) {
			const auto geom = lstate.Deserialize(geom_blob);
			const auto mrr = geom.get_voronoi_diagram();
			return lstate.Serialize(result, mrr);
		});
	}

	static void Register(DatabaseInstance &db) {
		FunctionBuilder::RegisterScalar(db, "ST_VoronoiDiagram", [](ScalarFunctionBuilder &func) {
			func.AddVariant([](ScalarFunctionVariantBuilder &variant) {
				variant.AddParameter("geom", GeoTypes::GEOMETRY());
				variant.SetReturnType(GeoTypes::GEOMETRY());

				variant.SetInit(LocalState::Init);
				variant.SetFunction(Execute);
			});

			func.SetDescription("Returns the Voronoi diagram of the supplied MultiPoint geometry");
			func.SetTag("ext", "spatial");
			func.SetTag("category", "construction");
		});
	}
};

struct ST_Within : AsymmetricPreparedBinaryFunction<ST_Within> {
	static bool ExecutePredicateNormal(const GeosGeometry &lhs, const GeosGeometry &rhs) {
		return lhs.within(rhs);
	}
	static bool ExecutePredicatePrepared(const PreparedGeosGeometry &lhs, const GeosGeometry &rhs) {
		return lhs.within(rhs);
	}
	static void Register(DatabaseInstance &db) {
		FunctionBuilder::RegisterScalar(db, "ST_Within", [](ScalarFunctionBuilder &func) {
			func.AddVariant([](ScalarFunctionVariantBuilder &variant) {
				variant.AddParameter("geom1", GeoTypes::GEOMETRY());
				variant.AddParameter("geom2", GeoTypes::GEOMETRY());
				variant.SetReturnType(LogicalType::BOOLEAN);

				variant.SetInit(LocalState::Init);
				variant.SetFunction(Execute);
			});

			func.SetDescription("Returns true if the first geometry is within the second");
			func.SetTag("ext", "spatial");
			func.SetTag("category", "relation");
		});
	}
};

//######################################################################################################################
// Aggregate Functions
//######################################################################################################################

//======================================================================================================================
// Base GEOS-based unary aggregate
//======================================================================================================================
struct GeosUnaryAggState {
	GEOSGeometry *geom = nullptr;
	GEOSContextHandle_t context = nullptr;
};

struct GeosUnaryAggFunction {

	// Serialize a GEOS geometry
	static string_t Serialize(const GEOSContextHandle_t context, Vector &result, const GEOSGeometry *geom) {
		D_ASSERT(geom);
		const auto size = GeosSerde::GetRequiredSize(context, geom);
		auto blob = StringVector::EmptyString(result, size);
		const auto ptr = blob.GetDataWriteable();

		// Serialize the geometry
		GeosSerde::Serialize(context, geom, ptr, size);

		blob.Finalize();
		return blob;
	}

	// Deserialize a GEOS geometry
	static GEOSGeometry *Deserialize(const GEOSContextHandle_t context, const string_t &blob) {
		const auto ptr = blob.GetData();
		const auto size = blob.GetSize();

		return GeosSerde::Deserialize(context, ptr, size);
	}

	template <class STATE>
	static void Initialize(STATE &state) {
		state.geom = nullptr;
		state.context = GEOS_init_r();
	}

	template <class STATE, class OP>
	static void Combine(const STATE &source, STATE &target, AggregateInputData &data) {
		if (!source.geom) {
			return;
		}
		if (!target.geom) {
			target.geom = GEOSGeom_clone_r(target.context, source.geom);
			return;
		}
		auto curr = target.geom;
		target.geom = OP::Merge(target.context, curr, source.geom);
		GEOSGeom_destroy_r(target.context, curr);
	}

	template <class INPUT_TYPE, class STATE, class OP>
	static void Operation(STATE &state, const INPUT_TYPE &input, AggregateUnaryInput &) {
		if (!state.geom) {
			state.geom = Deserialize(state.context, input);
		} else {
			auto next = Deserialize(state.context, input);
			auto curr = state.geom;
			state.geom = OP::Merge(state.context, curr, next);
			GEOSGeom_destroy_r(state.context, next);
			GEOSGeom_destroy_r(state.context, curr);
		}
	}

	template <class INPUT_TYPE, class STATE, class OP>
	static void ConstantOperation(STATE &state, const INPUT_TYPE &input, AggregateUnaryInput &, idx_t) {
		// There is no point in doing anything else, intersection and union is idempotent
		if (!state.geom) {
			state.geom = Deserialize(state.context, input);
		}
	}

	template <class T, class STATE>
	static void Finalize(STATE &state, T &target, AggregateFinalizeData &finalize_data) {
		if (!state.geom) {
			finalize_data.ReturnNull();
		} else {
			target = Serialize(state.context, finalize_data.result, state.geom);
		}
	}

	template <class STATE>
	static void Destroy(STATE &state, AggregateInputData &) {
		if (state.geom) {
			GEOSGeom_destroy_r(state.context, state.geom);
			state.geom = nullptr;
		}
		if (state.context) {
			GEOS_finish_r(state.context);
			state.context = nullptr;
		}
	}

	static bool IgnoreNull() {
		return true;
	}
};

//======================================================================================================================
// ST_Union_Agg
//======================================================================================================================

struct ST_Union_Agg : GeosUnaryAggFunction {
	static GEOSGeometry *Merge(const GEOSContextHandle_t context, const GEOSGeometry *curr, const GEOSGeometry *next) {
		return GEOSUnion_r(context, curr, next);
	}

	static void Register(DatabaseInstance &db) {
		const auto agg =
		    AggregateFunction::UnaryAggregateDestructor<GeosUnaryAggState, string_t, string_t, ST_Union_Agg>(
		        GeoTypes::GEOMETRY(), GeoTypes::GEOMETRY());

		FunctionBuilder::RegisterAggregate(db, "ST_Union_Agg", [&](AggregateFunctionBuilder &func) {
			func.SetFunction(agg);
			func.SetDescription("Computes the union of a set of input geometries");

			func.SetTag("ext", "spatial");
			func.SetTag("category", "construction");
		});
	}
};

//======================================================================================================================
// ST_Intersection_Agg
//======================================================================================================================

struct ST_Intersection_Agg : GeosUnaryAggFunction {
	static GEOSGeometry *Merge(const GEOSContextHandle_t context, const GEOSGeometry *curr, const GEOSGeometry *next) {
		return GEOSIntersection_r(context, curr, next);
	}

	static void Register(DatabaseInstance &db) {
		const auto agg =
		    AggregateFunction::UnaryAggregateDestructor<GeosUnaryAggState, string_t, string_t, ST_Intersection_Agg>(
		        GeoTypes::GEOMETRY(), GeoTypes::GEOMETRY());

		FunctionBuilder::RegisterAggregate(db, "ST_Intersection_Agg", [&](AggregateFunctionBuilder &func) {
			func.SetFunction(agg);
			func.SetDescription("Computes the intersection of a set of geometries");

			func.SetTag("ext", "spatial");
			func.SetTag("category", "construction");
		});
	}
};

//======================================================================================================================
// Base GEOS-based coverage aggregate
//======================================================================================================================

struct GEOSCoverageAggFunction {

	struct State {
		GEOSContextHandle_t context = nullptr;
		// This used to be a nice linked list.
		// Unfortunately, there are issues when using custom destructors in combination with both window and aggregate
		// functions. So we use a vector instead.
		// We cant use a deque because we need to pass a contiguos array to GEOS.
		vector<GEOSGeometry *> geoms;

		double tolerance = 0;
		bool parameters_set = false;
		bool simplify_boundary = false;
	};

	// Serialize a GEOS geometry
	static string_t Serialize(const GEOSContextHandle_t context, Vector &result, const GEOSGeometry *geom) {
		D_ASSERT(geom);
		const auto size = GeosSerde::GetRequiredSize(context, geom);
		auto blob = StringVector::EmptyString(result, size);
		const auto ptr = blob.GetDataWriteable();

		// Serialize the geometry
		GeosSerde::Serialize(context, geom, ptr, size);

		blob.Finalize();
		return blob;
	}

	// Deserialize a GEOS geometry
	static GEOSGeometry *Deserialize(const GEOSContextHandle_t context, const string_t &blob) {
		const auto ptr = blob.GetData();
		const auto size = blob.GetSize();

		return GeosSerde::Deserialize(context, ptr, size);
	}

	static void Initialize(const AggregateFunction &, data_ptr_t state_mem) {
		const auto state_ptr = new (state_mem) State();
		auto &state = *state_ptr;
		state.context = GEOS_init_r();
	}

	static void Absorb(Vector &state_vec, Vector &combined, AggregateInputData &aggr_input_data, idx_t count) {
		D_ASSERT(aggr_input_data.combine_type == AggregateCombineType::ALLOW_DESTRUCTIVE);

		UnifiedVectorFormat state_format;
		state_vec.ToUnifiedFormat(count, state_format);

		const auto state_ptr = UnifiedVectorFormat::GetData<State *>(state_format);
		const auto combined_ptr = FlatVector::GetData<State *>(combined);

		for (idx_t raw_idx = 0; raw_idx < count; raw_idx++) {
			const auto state_idx = state_format.sel->get_index(raw_idx);
			auto &state = *state_ptr[state_idx];

			// Steal the list from the state and append it to the combined state
			auto &combined_state = *combined_ptr[raw_idx];
			combined_state.geoms.insert(combined_state.geoms.end(), state.geoms.begin(), state.geoms.end());
			state.geoms.clear();

			// Copy params
			if (!combined_state.parameters_set && state.parameters_set) {
				combined_state.tolerance = state.tolerance;
				combined_state.simplify_boundary = state.simplify_boundary;
				combined_state.parameters_set = true;
			}
		}
	}

	static void Combine(Vector &state_vec, Vector &combined, AggregateInputData &aggr_input_data, idx_t count) {

		//	Can we use destructive combining?
		if (aggr_input_data.combine_type == AggregateCombineType::ALLOW_DESTRUCTIVE) {
			Absorb(state_vec, combined, aggr_input_data, count);
			return;
		}

		UnifiedVectorFormat state_format;
		state_vec.ToUnifiedFormat(count, state_format);

		const auto state_ptr = UnifiedVectorFormat::GetData<State *>(state_format);
		const auto combined_ptr = FlatVector::GetData<State *>(combined);

		for (idx_t raw_idx = 0; raw_idx < count; raw_idx++) {
			const auto state_idx = state_format.sel->get_index(raw_idx);
			const auto &state = *state_ptr[state_idx];

			// We can't steal the list, we need to clone and append all elements
			auto &combined_state = *combined_ptr[raw_idx];

			for (auto &geom : state.geoms) {
				combined_state.geoms.push_back(GEOSGeom_clone_r(combined_state.context, geom));
			}

			// Copy params
			if (!combined_state.parameters_set && state.parameters_set) {
				combined_state.tolerance = state.tolerance;
				combined_state.simplify_boundary = state.simplify_boundary;
				combined_state.parameters_set = true;
			}
		}
	}

	static idx_t StateSize(const AggregateFunction &) {
		return sizeof(State);
	}

	template <class OP>
	static void Finalize(Vector &state_vec, AggregateInputData &aggr_input_data, Vector &result, idx_t count,
	                     idx_t offset) {

		UnifiedVectorFormat state_format;
		state_vec.ToUnifiedFormat(count, state_format);

		const auto state_ptr = UnifiedVectorFormat::GetData<State *>(state_format);

		auto &mask = FlatVector::Validity(result);

		for (idx_t raw_idx = 0; raw_idx < count; raw_idx++) {
			auto &state = *state_ptr[state_format.sel->get_index(raw_idx)];
			const auto out_idx = raw_idx + offset;

			// Now create a geometry collection out of all geometries
			const auto collection = GEOSGeom_createCollection_r(state.context, GEOS_GEOMETRYCOLLECTION,
			                                                    state.geoms.data(), state.geoms.size());

			// If we manage to construct the collection, it takes ownership of the geometries
			// So we need to leak the list or risk a double free
			state.geoms.clear();

			try {
				// And perform the operation with the result
				OP::Build(state, collection, result, mask, out_idx);

				// Destroy the collection
				GEOSGeom_destroy_r(state.context, collection);

			} catch (...) {
				// Destroy the collection, and rethrow the exception
				GEOSGeom_destroy_r(state.context, collection);
				throw;
			}
		}
	}

	static void Destroy(Vector &state_vec, AggregateInputData &aggr, idx_t count) {
		UnifiedVectorFormat state_format;
		state_vec.ToUnifiedFormat(count, state_format);

		const auto state_ptr = UnifiedVectorFormat::GetData<State *>(state_format);
		for (idx_t raw_idx = 0; raw_idx < count; raw_idx++) {
			const auto row_idx = state_format.sel->get_index(raw_idx);
			if (state_format.validity.RowIsValid(row_idx)) {
				auto &state = *state_ptr[row_idx];

				state.geoms.clear();

				if (state.context) {
					GEOS_finish_r(state.context);
					state.context = nullptr;
				}
			}
		}
	}
};

//======================================================================================================================
// ST_CoverageUnion_Agg
//======================================================================================================================

struct ST_CoverageSimplify_Agg : GEOSCoverageAggFunction {

	static unique_ptr<FunctionData> Bind(ClientContext &context, AggregateFunction &function,
	                                     vector<unique_ptr<Expression>> &arguments) {
		if (arguments.size() == 2) {
			arguments.push_back(make_uniq_base<Expression, BoundConstantExpression>(Value::BOOLEAN(true)));
			function.arguments.push_back(LogicalType::BOOLEAN);
		}
		return nullptr;
	}

	static void Update(Vector inputs[], AggregateInputData &aggr_input_data, idx_t input_count, Vector &state_vec,
	                   idx_t count) {

		auto &geom_vec = inputs[0];

		UnifiedVectorFormat geom_format;
		geom_vec.ToUnifiedFormat(count, geom_format);

		UnifiedVectorFormat state_format;
		state_vec.ToUnifiedFormat(count, state_format);

		UnifiedVectorFormat tolerance_format;
		inputs[1].ToUnifiedFormat(count, tolerance_format);

		UnifiedVectorFormat simplify_boundary_format;
		inputs[2].ToUnifiedFormat(count, simplify_boundary_format);

		const auto state_ptr = UnifiedVectorFormat::GetData<State *>(state_format);
		const auto geom_ptr = UnifiedVectorFormat::GetData<string_t>(geom_format);
		const auto tolerance_ptr = UnifiedVectorFormat::GetData<double>(tolerance_format);
		const auto simplify_boundary_ptr = UnifiedVectorFormat::GetData<bool>(simplify_boundary_format);

		for (idx_t raw_idx = 0; raw_idx < count; raw_idx++) {
			const auto state_idx = state_format.sel->get_index(raw_idx);
			const auto geom_idx = geom_format.sel->get_index(raw_idx);
			const auto tolerance_idx = tolerance_format.sel->get_index(raw_idx);

			if (!geom_format.validity.RowIsValid(geom_idx)) {
				continue;
			}
			if (!tolerance_format.validity.RowIsValid(tolerance_idx)) {
				continue;
			}
			if (!simplify_boundary_format.validity.RowIsValid(raw_idx)) {
				continue;
			}

			// Now, deserialize the geometry and append it to the list in each state
			auto &state = *state_ptr[state_idx];
			const auto geom = Deserialize(state.context, geom_ptr[geom_idx]);
			state.geoms.push_back(geom);

			// Also set parameters
			if (!state.parameters_set) {
				state.tolerance = tolerance_ptr[tolerance_idx];
				state.simplify_boundary = simplify_boundary_ptr[raw_idx];
				state.parameters_set = true;
			}
		}
	}

	static void Build(const State &state, const GEOSGeometry *collection, Vector &result, ValidityMask &,
	                  idx_t out_idx) {
		// Compute the coverage
		const auto simplified =
		    GEOSCoverageSimplifyVW_r(state.context, collection, state.tolerance, !state.simplify_boundary);

		// Serialize the result
		const auto result_ptr = FlatVector::GetData<string_t>(result);
		result_ptr[out_idx] = Serialize(state.context, result, simplified);
		GEOSGeom_destroy_r(state.context, simplified);
	}

	static void Register(DatabaseInstance &db) {
		using SELF = ST_CoverageSimplify_Agg;

		AggregateFunction agg({GeoTypes::GEOMETRY(), LogicalType::DOUBLE}, GeoTypes::GEOMETRY(), StateSize, Initialize,
		                      Update, Combine, Finalize<SELF>, nullptr, Bind, Destroy);

		FunctionBuilder::RegisterAggregate(db, "ST_CoverageSimplify_Agg", [&](AggregateFunctionBuilder &func) {
			func.SetFunction(agg);
			func.SetDescription("Simplifies a set of geometries while maintaining coverage");

			// TODO: this is a hack
			agg.arguments.push_back(LogicalType::BOOLEAN);
			func.SetFunction(agg);

			func.SetTag("ext", "spatial");
			func.SetTag("category", "construction");
		});
	}
};

//======================================================================================================================
// ST_CoverageUnion_Agg
//======================================================================================================================

struct ST_CoverageUnion_Agg : GEOSCoverageAggFunction {

	static void Update(Vector inputs[], AggregateInputData &aggr_input_data, idx_t input_count, Vector &state_vec,
	                   idx_t count) {

		auto &geom_vec = inputs[0];

		UnifiedVectorFormat geom_format;
		geom_vec.ToUnifiedFormat(count, geom_format);

		UnifiedVectorFormat state_format;
		state_vec.ToUnifiedFormat(count, state_format);

		const auto state_ptr = UnifiedVectorFormat::GetData<State *>(state_format);
		const auto geom_ptr = UnifiedVectorFormat::GetData<string_t>(geom_format);

		for (idx_t raw_idx = 0; raw_idx < count; raw_idx++) {
			const auto state_idx = state_format.sel->get_index(raw_idx);
			const auto geom_idx = geom_format.sel->get_index(raw_idx);

			if (!geom_format.validity.RowIsValid(geom_idx)) {
				continue;
			}

			// Now, deserialize the geometry and append it to the list in each state
			auto &state = *state_ptr[state_idx];
			const auto geom = Deserialize(state.context, geom_ptr[geom_idx]);
			state.geoms.push_back(geom);

			// Also set parameters
			if (!state.parameters_set) {
				state.parameters_set = true;
			}
		}
	}

	static void Build(const State &state, const GEOSGeometry *collection, Vector &result, ValidityMask &,
	                  idx_t out_idx) {
		// Compute the union
		const auto coverage = GEOSCoverageUnion_r(state.context, collection);

		// Serialize the result
		const auto result_ptr = FlatVector::GetData<string_t>(result);
		result_ptr[out_idx] = Serialize(state.context, result, coverage);
		GEOSGeom_destroy_r(state.context, coverage);
	}

	static void Register(DatabaseInstance &db) {
		using SELF = ST_CoverageUnion_Agg;

		const AggregateFunction agg({GeoTypes::GEOMETRY()}, GeoTypes::GEOMETRY(), StateSize, Initialize, Update,
		                            Combine, Finalize<SELF>, nullptr, nullptr, Destroy);

		FunctionBuilder::RegisterAggregate(db, "ST_CoverageUnion_Agg", [&](AggregateFunctionBuilder &func) {
			func.SetFunction(agg);
			func.SetDescription("Unions a set of geometries while maintaining coverage");

			func.SetTag("ext", "spatial");
			func.SetTag("category", "construction");
		});
	}
};

//======================================================================================================================
// ST_CoverageInvalidEdges_Agg
//======================================================================================================================

struct ST_CoverageInvalidEdges_Agg : GEOSCoverageAggFunction {

	static unique_ptr<FunctionData> Bind(ClientContext &context, AggregateFunction &function,
	                                     vector<unique_ptr<Expression>> &arguments) {
		if (arguments.size() == 1) {
			arguments.push_back(make_uniq_base<Expression, BoundConstantExpression>(Value::DOUBLE(0.0)));
			function.arguments.push_back(LogicalType::DOUBLE);
		}
		return nullptr;
	}

	static void Update(Vector inputs[], AggregateInputData &aggr_input_data, idx_t input_count, Vector &state_vec,
	                   idx_t count) {

		auto &geom_vec = inputs[0];

		UnifiedVectorFormat geom_format;
		geom_vec.ToUnifiedFormat(count, geom_format);

		UnifiedVectorFormat state_format;
		state_vec.ToUnifiedFormat(count, state_format);

		UnifiedVectorFormat tolerance_format;
		inputs[1].ToUnifiedFormat(count, tolerance_format);

		const auto state_ptr = UnifiedVectorFormat::GetData<State *>(state_format);
		const auto geom_ptr = UnifiedVectorFormat::GetData<string_t>(geom_format);
		const auto tolerance_ptr = UnifiedVectorFormat::GetData<double>(tolerance_format);

		for (idx_t raw_idx = 0; raw_idx < count; raw_idx++) {
			const auto state_idx = state_format.sel->get_index(raw_idx);
			const auto geom_idx = geom_format.sel->get_index(raw_idx);
			const auto tolerance_idx = tolerance_format.sel->get_index(raw_idx);

			if (!geom_format.validity.RowIsValid(geom_idx)) {
				continue;
			}
			if (!tolerance_format.validity.RowIsValid(tolerance_idx)) {
				continue;
			}

			// Now, deserialize the geometry and append it to the list in each state
			auto &state = *state_ptr[state_idx];
			const auto geom = Deserialize(state.context, geom_ptr[geom_idx]);
			state.geoms.push_back(geom);

			// Also set parameters
			if (!state.parameters_set) {
				state.tolerance = tolerance_ptr[tolerance_idx];
				state.parameters_set = true;
			}
		}
	}

	static void Build(const State &state, const GEOSGeometry *collection, Vector &result, ValidityMask &mask,
	                  idx_t out_idx) {

		// Check if there are any invalid edges
		GEOSGeometry *edges;
		GEOSCoverageIsValid_r(state.context, collection, state.tolerance, &edges);
		if (GEOSisEmpty_r(state.context, edges)) {
			mask.SetInvalid(out_idx);
			return;
		}
		// Serialize the result
		const auto result_ptr = FlatVector::GetData<string_t>(result);
		result_ptr[out_idx] = Serialize(state.context, result, edges);
		GEOSGeom_destroy_r(state.context, edges);
	}

	static void Register(DatabaseInstance &db) {
		using SELF = ST_CoverageInvalidEdges_Agg;

		AggregateFunction agg({GeoTypes::GEOMETRY()}, GeoTypes::GEOMETRY(), StateSize, Initialize, Update, Combine,
		                      Finalize<SELF>, nullptr, Bind, Destroy, nullptr);

		FunctionBuilder::RegisterAggregate(db, "ST_CoverageInvalidEdges_Agg", [&](AggregateFunctionBuilder &func) {
			func.SetFunction(agg);

			// TODO: this is a hack
			agg.arguments.push_back(LogicalType::DOUBLE);
			func.SetFunction(agg);

			func.SetDescription("Returns the invalid edges of a coverage geometry");

			func.SetTag("ext", "spatial");
			func.SetTag("category", "construction");
		});
	}
};

} // namespace

//######################################################################################################################
// Register Module
//######################################################################################################################

void RegisterGEOSModule(DatabaseInstance &db) {

	// Scalar Functions
	ST_Boundary::Register(db);
	ST_Buffer::Register(db);
<<<<<<< HEAD
	ST_BuildArea::Register(db);
	ST_Centroid::Register(db);
=======
>>>>>>> 0f866412
	ST_Contains::Register(db);
	ST_ContainsProperly::Register(db);
	ST_ConcaveHull::Register(db);
	ST_ConvexHull::Register(db);
	ST_CoverageInvalidEdges::Register(db);
	ST_CoverageSimplify::Register(db);
	ST_CoverageUnion::Register(db);
	ST_CoveredBy::Register(db);
	ST_Covers::Register(db);
	ST_Crosses::Register(db);
	ST_Difference::Register(db);
	ST_Disjoint::Register(db);
	ST_Distance::Register(db);
	ST_DistanceWithin::Register(db);
	ST_Equals::Register(db);
	ST_Envelope::Register(db);
	ST_Intersection::Register(db);
	ST_Intersects::Register(db);
	ST_IsRing::Register(db);
	ST_IsSimple::Register(db);
	ST_IsValid::Register(db);
	ST_LineMerge::Register(db);
	ST_MakeValid::Register(db);
	ST_MaximumInscribedCircle::Register(db);
	ST_MinimumRotatedRectangle::Register(db);
	ST_Node::Register(db);
	ST_Normalize::Register(db);
	ST_Overlaps::Register(db);
	ST_PointOnSurface::Register(db);
	ST_Polygonize::Register(db);
	ST_ReducePrecision::Register(db);
	ST_RemoveRepeatedPoints::Register(db);
	ST_Reverse::Register(db);
	ST_ShortestLine::Register(db);
	ST_Simplify::Register(db);
	ST_SimplifyPreserveTopology::Register(db);
	ST_Touches::Register(db);
	ST_Union::Register(db);
	ST_VoronoiDiagram::Register(db);
	ST_Within::Register(db);

	// Aggregate Functions
	ST_Union_Agg::Register(db);
	ST_Intersection_Agg::Register(db);

	// Coverage Aggregate Functions
	ST_CoverageInvalidEdges_Agg::Register(db);
	ST_CoverageUnion_Agg::Register(db);
	ST_CoverageSimplify_Agg::Register(db);
}

} // namespace duckdb<|MERGE_RESOLUTION|>--- conflicted
+++ resolved
@@ -350,7 +350,6 @@
 	}
 };
 
-<<<<<<< HEAD
 struct ST_BuildArea {
 	static void Execute(DataChunk &args, ExpressionState &state, Vector &result) {
 		const auto &lstate = LocalState::ResetAndGet(state);
@@ -396,7 +395,7 @@
 	}
 
 	static void Register(DatabaseInstance &db) {
-		FunctionBuilder::RegisterScalar(db, "ST_Centroid", [](ScalarFunctionBuilder &func) {
+		FunctionBuilder::RegisterScalar(db, "ST_Centroid_GEOS", [](ScalarFunctionBuilder &func) {
 			func.AddVariant([](ScalarFunctionVariantBuilder &variant) {
 				variant.AddParameter("geom", GeoTypes::GEOMETRY());
 				variant.SetReturnType(GeoTypes::GEOMETRY());
@@ -412,8 +411,6 @@
 	}
 };
 
-=======
->>>>>>> 0f866412
 struct ST_Contains : AsymmetricPreparedBinaryFunction<ST_Contains> {
 	static bool ExecutePredicateNormal(const GeosGeometry &lhs, const GeosGeometry &rhs) {
 		return lhs.contains(rhs);
@@ -1427,7 +1424,6 @@
 			func.SetDescription("Returns the minimum rotated rectangle that bounds the input geometry, finding the "
 			                    "surrounding box that has the lowest area by using a rotated rectangle, rather than "
 			                    "taking the lowest and highest coordinate values as per ST_Envelope().");
-<<<<<<< HEAD
 			func.SetTag("ext", "spatial");
 			func.SetTag("category", "construction");
 		});
@@ -1460,8 +1456,6 @@
 			});
 
 			func.SetDescription(DESCRIPTION);
-=======
->>>>>>> 0f866412
 			func.SetTag("ext", "spatial");
 			func.SetTag("category", "construction");
 		});
@@ -2501,11 +2495,8 @@
 	// Scalar Functions
 	ST_Boundary::Register(db);
 	ST_Buffer::Register(db);
-<<<<<<< HEAD
 	ST_BuildArea::Register(db);
 	ST_Centroid::Register(db);
-=======
->>>>>>> 0f866412
 	ST_Contains::Register(db);
 	ST_ContainsProperly::Register(db);
 	ST_ConcaveHull::Register(db);
